""" CellProfiler.Objects.py - represents a labelling of objects in an image
"""

import centrosome.index
import centrosome.outline
import numpy
import scipy.sparse

OBJECT_TYPE_NAME = "objects"


class Objects(object):
    """Represents a segmentation of an image.

    IdentityPrimAutomatic produces three variants of its segmentation
    result. This object contains all three.

    There are three formats for segmentation, two of which support
    overlapping objects:

    get/set_segmented - legacy, a single plane of labels that does not
                        support overlapping objects
    get/set_labels - supports overlapping objects, returns one or more planes
                     along with indices. A typical usage is to perform an
                     operation per-plane as if the objects did not overlap.
    get/set_ijv    - supports overlapping objects, returns a sparse
                     representation in which the first two columns are the
                     coordinates and the last is the object number. This
                     is efficient for doing things like calculating intensity
                     per-object.

    You can set one of the types and then get any of the types (except that
    get_segmented will raise an exception if objects overlap).
    """

    def __init__(self):
        self.__segmented = None
        self.__unedited_segmented = None
        self.__small_removed_segmented = None
        self.__parent_image = None

    @property
<<<<<<< HEAD
    def dimensions(self):
        if self.__parent_image:
            return self.__parent_image.dimensions

        shape = self.shape

        return len(shape)
=======
    def masked(self):
        mask = self.parent_image.mask

        return numpy.logical_and(self.segmented, mask)
>>>>>>> 3ea24929

    @property
    def segmented(self):
        """Get the de-facto segmentation of the image into objects: a matrix
        of object numbers.
        """
        return self.__segmentation_to_labels(self.__segmented)

    @segmented.setter
    def segmented(self, labels):
        self.__segmented = self.__labels_to_segmentation(labels)

    def __labels_to_segmentation(self, labels):
        dense = downsample_labels(labels)

        if dense.ndim is 3:
            z, x, y = dense.shape
        else:
            x, y = dense.shape
            z = 1

        dense = dense.reshape((1, 1, 1, z, x, y))

        return Segmentation(dense=dense)

    def __segmentation_to_labels(self, segmentation):
        assert isinstance(segmentation, Segmentation), "Operation failed because objects were not initialized"

        dense, indices = segmentation.get_dense()

        assert len(dense) == 1, "Operation failed because objects overlapped. Please try with non-overlapping objects"

        if dense.shape[3] is 1:
            return dense.reshape(dense.shape[-2:])

        return dense.reshape(dense.shape[-3:])

    def set_ijv(self, ijv, shape=None):
        '''Set the segmentation to an IJV object format

        The ijv format is a list of i,j coordinates in slots 0 and 1
        and the label at the pixel in slot 2.
        '''
        sparse = numpy.core.records.fromarrays(
                (ijv[:, 0], ijv[:, 1], ijv[:, 2]),
                [("y", ijv.dtype, 1),
                 ("x", ijv.dtype, 1),
                 ("label", ijv.dtype, 1)])
        if shape is not None:
            shape = (1, 1, 1, shape[0], shape[1])
        self.__segmented = Segmentation(sparse=sparse, shape=shape)

    def get_ijv(self):
        '''Get the segmentation in IJV object format

        The ijv format is a list of i,j coordinates in slots 0 and 1
        and the label at the pixel in slot 2.
        '''
        sparse = self.__segmented.sparse
        return numpy.column_stack(
                [sparse[axis] for axis in
                 "y", "x",
                 "label"])

    ijv = property(get_ijv, set_ijv)

    @property
    def shape(self):
        dense, _ = self.__segmented.get_dense()

        if dense.shape[3] is 1:
            return dense.shape[-2:]

        return dense.shape[-3:]

    def get_labels(self):
        """Get a set of labels matrices consisting of non-overlapping labels

        In IJV format, a single pixel might have multiple labels. If you
        want to use a labels matrix, you have an ambiguous situation and the
        resolution is to process separate labels matrices consisting of
        non-overlapping labels.

        returns a list of label matrixes and the indexes in each
        """
        dense, indices = self.__segmented.get_dense()

        if dense.shape[3] is 1:
            return [(dense[i, 0, 0, 0], indices[i]) for i in range(dense.shape[0])]

        return [(dense[i, 0, 0], indices[i]) for i in range(dense.shape[0])]

    def has_unedited_segmented(self):
        """Return true if there is an unedited segmented matrix."""
        return self.__unedited_segmented is not None

    @property
    def unedited_segmented(self):
        """Get the segmentation of the image into objects, including junk that
        should be ignored: a matrix of object numbers.

        The default, if no unedited matrix is available, is the
        segmented labeling.
        """
        if self.__unedited_segmented is not None:
            return self.__segmentation_to_labels(self.__unedited_segmented)

        return self.segmented

    @unedited_segmented.setter
    def unedited_segmented(self, labels):
        self.__unedited_segmented = self.__labels_to_segmentation(labels)

    def has_small_removed_segmented(self):
        """Return true if there is a junk object matrix."""
        return self.__small_removed_segmented is not None

    @property
    def small_removed_segmented(self):
        """Get the matrix of segmented objects with the small objects removed

        This should be the same as the unedited_segmented label matrix with
        the small objects removed, but objects touching the sides of the image
        or the image mask still present.
        """
        if self.__small_removed_segmented is not None:
            return self.__segmentation_to_labels(self.__small_removed_segmented)

        return self.unedited_segmented

    @small_removed_segmented.setter
    def small_removed_segmented(self, labels):
        self.__small_removed_segmented = self.__labels_to_segmentation(labels)

    @property
    def parent_image(self):
        """The image that was analyzed to yield the objects.

        The image is an instance of CPImage which means it has the mask
        and crop mask.
        """
        return self.__parent_image

    @parent_image.setter
    def parent_image(self, parent_image):
        self.__parent_image = parent_image
        for segmentation in self.__segmented, self.__small_removed_segmented, self.__unedited_segmented:
            if segmentation is not None and not segmentation.has_shape():
                shape = (1, 1, 1, parent_image.pixel_data.shape[0], parent_image.pixel_data.shape[1])
                segmentation.shape = shape

    @property
    def has_parent_image(self):
        """True if the objects were derived from a parent image

        """
        return self.__parent_image is not None

    def crop_image_similarly(self, image):
        """Crop an image in the same way as the parent image was cropped."""
        if image.shape == self.segmented.shape:
            return image
        if self.parent_image is None:
            raise ValueError("Images are of different size and no parent image")
        return self.parent_image.crop_image_similarly(image)

    def make_ijv_outlines(self, colors):
        '''Make ijv-style color outlines

        Make outlines, coloring each object differently to distinguish between
        objects that might overlap.

        colors: a N x 3 color map to be used to color the outlines
        '''
        #
        # Get planes of non-overlapping objects. The idea here is to use
        # the most similar colors in the color space for objects that
        # don't overlap.
        #
        all_labels = [(centrosome.outline.outline(label), indexes) for label, indexes in self.get_labels()]
        image = numpy.zeros(list(all_labels[0][0].shape) + [3], numpy.float32)
        #
        # Find out how many unique labels in each
        #
        counts = [numpy.sum(numpy.unique(l) != 0) for l, _ in all_labels]
        if len(counts) == 1 and counts[0] == 0:
            return image

        if len(colors) < len(all_labels):
            # Have to color 2 planes using the same color!
            # There's some chance that overlapping objects will get
            # the same color. Give me more colors to work with please.
            colors = numpy.vstack([colors] * (1 + len(all_labels) / len(colors)))
        r = numpy.random.mtrand.RandomState()
        alpha = numpy.zeros(all_labels[0][0].shape, numpy.float32)
        order = numpy.lexsort([counts])
        label_colors = []
        for idx, i in enumerate(order):
            max_available = len(colors) / (len(all_labels) - idx)
            ncolors = min(counts[i], max_available)
            my_colors = colors[:ncolors]
            colors = colors[ncolors:]
            my_colors = my_colors[r.permutation(numpy.arange(ncolors))]
            my_labels, indexes = all_labels[i]
            color_idx = numpy.zeros(numpy.max(indexes) + 1, int)
            color_idx[indexes] = numpy.arange(len(indexes)) % ncolors
            image[my_labels != 0, :] += \
                my_colors[color_idx[my_labels[my_labels != 0]], :]
            alpha[my_labels != 0] += 1
        image[alpha > 0, :] /= alpha[alpha > 0][:, numpy.newaxis]
        return image

    def relate_children(self, children):
        """Relate the object numbers in one label to the object numbers in another

        children - another "objects" instance: the labels of children within
                   the parent which is "self"

        Returns two 1-d arrays. The first gives the number of children within
        each parent. The second gives the mapping of each child to its parent's
        object number.
        """
        histogram = self.histogram_from_ijv(self.ijv, children.ijv)
        return self.relate_histogram(histogram)

    def relate_labels(self, parent_labels, child_labels):
        '''relate the object numbers in one label to those in another

        parent_labels - 2d label matrix of parent labels

        child_labels - 2d label matrix of child labels

        Returns two 1-d arrays. The first gives the number of children within
        each parent. The second gives the mapping of each child to its parent's
        object number.
        '''
        histogram = self.histogram_from_labels(parent_labels, child_labels)
        return self.relate_histogram(histogram)

    def relate_histogram(self, histogram):
        '''Return child counts and parents of children given a histogram

        histogram - histogram from histogram_from_ijv or histogram_from_labels
        '''
        parent_count = histogram.shape[0] - 1
        child_count = histogram.shape[1] - 1

        parents_of_children = numpy.argmax(histogram, axis=0)
        #
        # Create a histogram of # of children per parent
        children_per_parent = numpy.histogram(parents_of_children[1:], numpy.arange(parent_count + 2))[0][1:]

        #
        # Make sure to remove the background elements at index 0
        #
        return children_per_parent, parents_of_children[1:]

    @staticmethod
    def histogram_from_labels(parent_labels, child_labels):
        """Find per pixel overlap of parent labels and child labels

        parent_labels - the parents which contain the children
        child_labels - the children to be mapped to a parent

        Returns a 2d array of overlap between each parent and child.
        Note that the first row and column are empty, as these
        correspond to parent and child labels of 0.

        """
        parent_count = numpy.max(parent_labels)
        child_count = numpy.max(child_labels)
        #
        # If the labels are different shapes, crop to shared shape.
        #
        common_shape = numpy.minimum(parent_labels.shape, child_labels.shape)
        parent_labels = parent_labels[0:common_shape[0], 0:common_shape[1]]
        child_labels = child_labels[0:common_shape[0], 0:common_shape[1]]
        #
        # Only look at points that are labeled in parent and child
        #
        not_zero = (parent_labels > 0) & (child_labels > 0)
        not_zero_count = numpy.sum(not_zero)
        #
        # each row (axis = 0) is a parent
        # each column (axis = 1) is a child
        #
        return scipy.sparse.coo_matrix((numpy.ones((not_zero_count,)),
                                        (parent_labels[not_zero],
                            child_labels[not_zero])),
                                       shape=(parent_count + 1, child_count + 1)).toarray()

    @staticmethod
    def histogram_from_ijv(parent_ijv, child_ijv):
        """Find per pixel overlap of parent labels and child labels,
        stored in ijv format.

        parent_ijv - the parents which contain the children
        child_ijv - the children to be mapped to a parent

        Returns a 2d array of overlap between each parent and child.
        Note that the first row and column are empty, as these
        correspond to parent and child labels of 0.

        """
        parent_count = 0 if (parent_ijv.shape[0] == 0) else numpy.max(parent_ijv[:, 2])
        child_count = 0 if (child_ijv.shape[0] == 0) else numpy.max(child_ijv[:, 2])

        if parent_count == 0 or child_count == 0:
            return numpy.zeros((parent_count + 1, child_count + 1), int)

        dim_i = max(numpy.max(parent_ijv[:, 0]), numpy.max(child_ijv[:, 0])) + 1
        dim_j = max(numpy.max(parent_ijv[:, 1]), numpy.max(child_ijv[:, 1])) + 1
        parent_linear_ij = parent_ijv[:, 0] + \
                           dim_i * parent_ijv[:, 1].astype(numpy.uint64)
        child_linear_ij = child_ijv[:, 0] + \
                          dim_i * child_ijv[:, 1].astype(numpy.uint64)

        parent_matrix = scipy.sparse.coo_matrix((numpy.ones((parent_ijv.shape[0],)),
                                                 (parent_ijv[:, 2], parent_linear_ij)),
                                                shape=(parent_count + 1, dim_i * dim_j))
        child_matrix = scipy.sparse.coo_matrix((numpy.ones((child_ijv.shape[0],)),
                                                (child_linear_ij, child_ijv[:, 2])),
                                               shape=(dim_i * dim_j, child_count + 1))
        # I surely do not understand the sparse code.  Converting both
        # arrays to csc gives the best peformance... Why not p.csr and
        # c.csc?
        return (parent_matrix.tocsc() * child_matrix.tocsc()).toarray()

    @property
    def indices(self):
        """Get the indices for a scipy.ndimage-style function from the segmented labels

        """
        if len(self.ijv) == 0:
            return numpy.zeros(0, numpy.int32)
        max_label = numpy.max(self.ijv[:, 2])

        return numpy.arange(max_label).astype(numpy.int32) + 1

    @property
    def count(self):
        """The number of objects labeled"""
        return len(self.indices)

    @property
    def areas(self):
        """The area of each object"""
        if len(self.indices) == 0:
            return numpy.zeros(0, int)

        return numpy.bincount(self.ijv[:, 2])[self.indices]

    def fn_of_label_and_index(self, function):
        """Call a function taking a label matrix with the segmented labels

        function - should have signature like
                   labels - label matrix
                   index  - sequence of label indices documenting which
                            label indices are of interest
        """
        return function(self.segmented, self.indices)

    def fn_of_ones_label_and_index(self, function):
        """Call a function taking an image, a label matrix and an index with an image of all ones

        function - should have signature like
                   image  - image with same dimensions as labels
                   labels - label matrix
                   index  - sequence of label indices documenting which
                            label indices are of interest
        Pass this function an "image" of all ones, for instance to compute
        a center or an area
        """
        return function(numpy.ones(self.segmented.shape), self.segmented, self.indices)


class Segmentation(object):
    '''A segmentation of a space into labeled objects

    Supports overlapping objects and cacheing. Retrieval can be as a
    single plane (legacy), as multiple planes and as sparse ijv.
    '''
    SEGMENTED = "segmented"
    UNEDITED_SEGMENTED = "unedited segmented"
    SMALL_REMOVED_SEGMENTED = "small removed segmented"

    def __init__(self, dense=None, sparse=None, shape=None):
        '''Initialize the segmentation with either a dense or sparse labeling

        dense - a 6-D labeling with the first axis allowing for alternative
                labelings of the same hyper-voxel.
        sparse - the sparse labeling as a record array with axes from
                 cellprofiler.utilities.hdf_dict.HDF5ObjectSet
        shape - the 5-D shape of the imaging site if sparse.
        '''

        self.__dense = dense
        self.__sparse = sparse
        if shape is not None:
            self.__shape = shape
            self.__explicit_shape = True
        else:
            self.__shape = None
            self.__explicit_shape = False

        if dense is not None:
            self.__indices = [numpy.unique(d) for d in dense]
            self.__indices = [
                idx[1:] if idx[0] == 0 else idx for idx in self.__indices]

    @property
    def shape(self):
        '''Get or estimate the shape of the segmentation matrix

        Order of precedence:
        Shape supplied in the constructor
        Shape of the dense representation
        maximum extent of the sparse representation + 1
        '''
        if self.__shape is not None:
            return self.__shape
        if self.has_dense():
            self.__shape = self.get_dense()[0].shape[1:]
        else:
            sparse = self.sparse
            if len(sparse) == 0:
                self.__shape = (1, 1, 1, 1, 1)
            else:
                self.__shape = tuple(
                        [numpy.max(sparse[axis]) + 2
                         if axis in sparse.dtype.fields.keys() else 1
                         for axis in ("c", "t", "z", "y", "x")])
        return self.__shape

    @shape.setter
    def shape(self, shape):
        '''Set the shape of the segmentation array

        shape - the 5D shape of the array

        This fixes the shape of the 5D array for sparse representations
        '''
        self.__shape = shape
        self.__explicit_shape = True

    def has_dense(self):
        return self.__dense is not None

    def has_sparse(self):
        return self.__sparse is not None

    def has_shape(self):
        if self.__explicit_shape:
            return True

        return self.has_dense()

    @property
    def sparse(self):
        '''Get the sparse representation of the segmentation

        returns a Numpy record array where every row represents
        the labeling of a pixel. The dtype record names are taken from
        HDF5ObjectSet.AXIS_[X,Y,Z,C,T] and AXIS_LABELS for the object
        numbers.
        '''
        if self.__sparse is not None:
            return self.__sparse

        if not self.has_dense():
            raise ValueError("Can't find object, \"%s\", segmentation, \"%s\"." % (self.__objects_name, self.__segmentation_name))

        return self.__convert_dense_to_sparse()

    def get_dense(self):
        '''Get the dense representation of the segmentation

        return the segmentation as a 6-D array and a sequence of arrays of the
        object numbers in each 5-D hyperplane of the segmentation. The first
        axis of the segmentation allows us to assign multiple labels to
        individual pixels. Given a 5-D algorithm, the code typically iterates
        over the first axis:

        for labels in self.get_dense():
            # do something

        The remaining axes are in the order, C, T, Z, Y and X
        '''
        if self.__dense is not None:
            return self.__dense, self.__indices

        if not self.has_sparse():
            raise ValueError("Can't find object, \"%s\", segmentation, \"%s\"." % (self.__objects_name, self.__segmentation_name))

        return self.__convert_sparse_to_dense()

    def __convert_dense_to_sparse(self):
        dense, indices = self.get_dense()
        axes = list(("c", "t", "z", "y", "x"))
        axes, shape = [
            [a for a, s in zip(aa, self.shape) if s > 1]
            for aa in axes, self.shape]
        #
        # dense.shape[0] is the overlap-axis - it's usually 1
        # except if there are multiply-labeled pixels and overlapping
        # objects. When collecting the coords, we can discard this axis.
        #
        dense = dense.reshape([dense.shape[0]] + shape)
        coords = numpy.where(dense != 0)
        plane, coords = coords[0], coords[1:]
        if numpy.max(shape) < 2 ** 16:
            coords_dtype = numpy.uint16
        else:
            coords_dtype = numpy.uint32
        if len(plane) > 0:
            labels = dense[tuple([plane] + list(coords))]
            max_label = numpy.max(indices)
            if max_label < 2 ** 8:
                labels_dtype = numpy.uint8
            elif max_label < 2 ** 16:
                labels_dtype = numpy.uint16
            else:
                labels_dtype = numpy.uint32
        else:
            labels = numpy.zeros(0, dense.dtype)
            labels_dtype = numpy.uint8
        dtype = [(axis, coords_dtype, 1) for axis in axes]
        dtype.append(("label", labels_dtype, 1))
        sparse = numpy.core.records.fromarrays(list(coords) + [labels], dtype=dtype)
        self.__sparse = sparse
        return sparse

    def __set_dense(self, dense, indices=None):
        self.__dense = dense
        if indices is not None:
            self.__indices = indices
        else:
            self.__indices = [numpy.unique(d) for d in dense]
            self.__indices = [
                idx[1:] if idx[0] == 0 else idx for idx in self.__indices]
        return dense, self.__indices

    def __convert_sparse_to_dense(self):
        sparse = self.sparse
        if len(sparse) == 0:
            return self.__set_dense(
                    numpy.zeros([1] + list(self.shape), numpy.uint16))

        #
        # The code below assigns a "color" to each label so that no
        # two labels have the same color
        #
        positional_columns = []
        available_columns = []
        lexsort_columns = []
        for axis in ("c", "t", "z", "y", "x"):
            if axis in sparse.dtype.fields.keys():
                positional_columns.append(sparse[axis])
                available_columns.append(sparse[axis])
                lexsort_columns.insert(0, sparse[axis])
            else:
                positional_columns.append(0)
        labels = sparse["label"]
        lexsort_columns.insert(0, labels)

        sort_order = numpy.lexsort(lexsort_columns)
        n_labels = numpy.max(labels)
        #
        # Find the first of a run that's different from the rest
        #
        mask = available_columns[0][sort_order[:-1]] != \
               available_columns[0][sort_order[1:]]
        for column in available_columns[1:]:
            mask = mask | (column[sort_order[:-1]] !=
                           column[sort_order[1:]])
        breaks = numpy.hstack(([0], numpy.where(mask)[0] + 1, [len(labels)]))
        firsts = breaks[:-1]
        counts = breaks[1:] - firsts
        indexer = centrosome.index.Indexes(counts)
        #
        # Eliminate the locations that are singly labeled
        #
        mask = counts > 1
        firsts = firsts[mask]
        counts = counts[mask]
        if len(counts) == 0:
            dense = numpy.zeros([1] + list(self.shape), labels.dtype)
            dense[[0] + positional_columns] = labels
            return self.__set_dense(dense)
        #
        # There are n * n-1 pairs for each coordinate (n = # labels)
        # n = 1 -> 0 pairs, n = 2 -> 2 pairs, n = 3 -> 6 pairs
        #
        pairs = centrosome.index.all_pairs(numpy.max(counts))
        pair_counts = counts * (counts - 1)
        #
        # Create an indexer for the inputs (indexes) and for the outputs
        # (first and second of the pairs)
        #
        # Remember idx points into sort_order which points into labels
        # to get the nth label, grouped into consecutive positions.
        #
        input_indexer = centrosome.index.Indexes(counts)
        output_indexer = centrosome.index.Indexes(pair_counts)
        #
        # The start of the run of overlaps and the offsets
        #
        run_starts = firsts[output_indexer.rev_idx]
        offs = pairs[output_indexer.idx[0], :]
        first = labels[sort_order[run_starts + offs[:, 0]]]
        second = labels[sort_order[run_starts + offs[:, 1]]]
        #
        # And sort these so that we get consecutive lists for each
        #
        pair_sort_order = numpy.lexsort((second, first))
        #
        # Eliminate dupes
        #
        to_keep = numpy.hstack(([True],
                                (first[1:] != first[:-1]) |
                                (second[1:] != second[:-1])))
        to_keep = to_keep & (first != second)
        pair_idx = pair_sort_order[to_keep]
        first = first[pair_idx]
        second = second[pair_idx]
        #
        # Bincount each label so we can find the ones that have the
        # most overlap. See cpmorphology.color_labels and
        # Welsh, "An upper bound for the chromatic number of a graph and
        # its application to timetabling problems", The Computer Journal, 10(1)
        # p 85 (1967)
        #
        overlap_counts = numpy.bincount(first.astype(numpy.int32))
        #
        # The index to the i'th label's stuff
        #
        indexes = numpy.cumsum(overlap_counts) - overlap_counts
        #
        # A vector of a current color per label. All non-overlapping
        # objects are assigned to plane 1
        #
        v_color = numpy.ones(n_labels + 1, int)
        v_color[0] = 0
        #
        # Clear all overlapping objects
        #
        v_color[numpy.unique(first)] = 0
        #
        # The processing order is from most overlapping to least
        #
        ol_labels = numpy.where(overlap_counts > 0)[0]
        processing_order = numpy.lexsort((ol_labels, overlap_counts[ol_labels]))

        for index in ol_labels[processing_order]:
            neighbors = second[
                        indexes[index]:indexes[index] + overlap_counts[index]]
            colors = numpy.unique(v_color[neighbors])
            if colors[0] == 0:
                if len(colors) == 1:
                    # all unassigned - put self in group 1
                    v_color[index] = 1
                    continue
                else:
                    # otherwise, ignore the unprocessed group and continue
                    colors = colors[1:]
            # Match a range against the colors array - the first place
            # they don't match is the first color we can use
            crange = numpy.arange(1, len(colors) + 1)
            misses = crange[colors != crange]
            if len(misses):
                color = misses[0]
            else:
                max_color = len(colors) + 1
                color = max_color
            v_color[index] = color
        #
        # Create the dense matrix by using the color to address the
        # 5-d hyperplane into which we place each label
        #
        result = []
        dense = numpy.zeros([numpy.max(v_color)] + list(self.shape), labels.dtype)
        slices = tuple([v_color[labels] - 1] + positional_columns)
        dense[slices] = labels
        indices = [
            numpy.where(v_color == i)[0] for i in range(1, dense.shape[0] + 1)]

        return self.__set_dense(dense, indices)


def check_consistency(segmented, unedited_segmented, small_removed_segmented):
    """Check the three components of Objects to make sure they are consistent
    """
    assert segmented is None or numpy.all(segmented >= 0)
    assert unedited_segmented is None or numpy.all(unedited_segmented >= 0)
    assert small_removed_segmented is None or numpy.all(small_removed_segmented >= 0)
    assert segmented is None or segmented.ndim == 2, "Segmented label matrix must have two dimensions, has %d" % (
        segmented.ndim)
    assert unedited_segmented is None or unedited_segmented.ndim == 2, "Unedited segmented label matrix must have two dimensions, has %d" % (
        unedited_segmented.ndim)
    assert small_removed_segmented is None or small_removed_segmented.ndim == 2, "Small removed segmented label matrix must have two dimensions, has %d" % (
        small_removed_segmented.ndim)
    assert segmented is None or unedited_segmented is None or segmented.shape == unedited_segmented.shape, "Segmented %s and unedited segmented %s shapes differ" % (
        repr(segmented.shape), repr(unedited_segmented.shape))
    assert segmented is None or small_removed_segmented is None or segmented.shape == small_removed_segmented.shape, "Segmented %s and small removed segmented %s shapes differ" % (
        repr(segmented.shape), repr(small_removed_segmented.shape))


class ObjectSet(object):
    """A set of objects.Objects instances.

    This class allows you to either refer to an object by name or
    iterate over all available objects.
    """

    def __init__(self, can_overwrite=False):
        """Initialize the object set

        can_overwrite - True to allow overwriting of a new copy of objects
                        over an old one of the same name (for debugging)
        """
        self.__can_overwrite = can_overwrite
        self.__types_and_instances = {OBJECT_TYPE_NAME: {}}

    @property
    def __objects_by_name(self):
        return self.__types_and_instances[OBJECT_TYPE_NAME]

    def add_objects(self, objects, name):
        assert isinstance(objects, Objects), "objects must be an instance of CellProfiler.Objects"
        assert ((not self.__objects_by_name.has_key(name)) or
                self.__can_overwrite), "The object, %s, is already in the object set" % name
        self.__objects_by_name[name] = objects

    def get_object_names(self):
        """Return the names of all of the objects
        """
        return self.__objects_by_name.keys()

    object_names = property(get_object_names)

    def get_objects(self, name):
        """Return the objects instance with the given name
        """
        return self.__objects_by_name[name]

    @property
    def all_objects(self):
        """Return a list of name / objects tuples
        """
        return self.__objects_by_name.items()

    def get_types(self):
        '''Get then names of types of per-image set "things"

        The object set can store arbitrary types of things other than objects,
        for instance ImageJ data tables. This function returns the thing types
        defined in the object set at this stage of the pipeline.
        '''
        return self.__types_and_instances.keys()

    def add_type_instance(self, type_name, instance_name, instance):
        '''Add a named instance of a type

        A thing of a given type can be stored in the object set so that
        it can be retrieved by name later in the pipeline. This function adds
        an instance of a type to the object set.

        type_name - the name of the instance's type
        instance_name - the name of the instance
        instance - the instance itself
        '''
        if type_name not in self.__types_and_instances:
            self.__types_and_instances[type_name] = {}
        self.__types_and_instances[type_name][instance_name] = instance

    def get_type_instance(self, type_name, instance_name):
        '''Get an named instance of a type

        type_name - the name of the type of instance
        instance_name - the name of the instance to retrieve
        '''
        if (type_name not in self.__types_and_instance or
                    instance_name not in self.__types_and_instances[type_name]):
            return None
        return self.__types_and_instances[type_name][instance_name]


def downsample_labels(labels):
    '''Convert a labels matrix to the smallest possible integer format'''
    labels_max = numpy.max(labels)
    if labels_max < 128:
        return labels.astype(numpy.int8)
    elif labels_max < 32768:
        return labels.astype(numpy.int16)
    return labels.astype(numpy.int32)


def crop_labels_and_image(labels, image):
    '''Crop a labels matrix and an image to the lowest common size

    labels - a n x m labels matrix
    image - a 2-d or 3-d image

    Assumes that points outside of the common boundary should be masked.
    '''
    min_height = min(labels.shape[0], image.shape[0])
    min_width = min(labels.shape[1], image.shape[1])
    if image.ndim == 2:
        return (labels[:min_height, :min_width],
                image[:min_height, :min_width])
    else:
        return (labels[:min_height, :min_width],
                image[:min_height, :min_width, :])


def size_similarly(labels, secondary):
    '''Size the secondary matrix similarly to the labels matrix

    labels - labels matrix
    secondary - a secondary image or labels matrix which might be of
                different size.
    Return the resized secondary matrix and a mask indicating what portion
    of the secondary matrix is bogus (manufactured values).

    Either the mask is all ones or the result is a copy, so you can
    modify the output within the unmasked region w/o destroying the original.
    '''
    if labels.shape[:2] == secondary.shape[:2]:
        return secondary, numpy.ones(secondary.shape, bool)
    if (labels.shape[0] <= secondary.shape[0] and
                labels.shape[1] <= secondary.shape[1]):
        if secondary.ndim == 2:
            return (secondary[:labels.shape[0], :labels.shape[1]],
                    numpy.ones(labels.shape, bool))
        else:
            return (secondary[:labels.shape[0], :labels.shape[1], :],
                    numpy.ones(labels.shape, bool))

    #
    # Some portion of the secondary matrix does not cover the labels
    #
    result = numpy.zeros(list(labels.shape) + list(secondary.shape[2:]),
                         secondary.dtype)
    i_max = min(secondary.shape[0], labels.shape[0])
    j_max = min(secondary.shape[1], labels.shape[1])
    if secondary.ndim == 2:
        result[:i_max, :j_max] = secondary[:i_max, :j_max]
    else:
        result[:i_max, :j_max, :] = secondary[:i_max, :j_max, :]
    mask = numpy.zeros(labels.shape, bool)
    mask[:i_max, :j_max] = 1
    return result, mask<|MERGE_RESOLUTION|>--- conflicted
+++ resolved
@@ -40,7 +40,6 @@
         self.__parent_image = None
 
     @property
-<<<<<<< HEAD
     def dimensions(self):
         if self.__parent_image:
             return self.__parent_image.dimensions
@@ -48,12 +47,11 @@
         shape = self.shape
 
         return len(shape)
-=======
+
     def masked(self):
         mask = self.parent_image.mask
 
         return numpy.logical_and(self.segmented, mask)
->>>>>>> 3ea24929
 
     @property
     def segmented(self):
