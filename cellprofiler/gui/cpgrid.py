--- conflicted
+++ resolved
@@ -5,11 +5,8 @@
 import wx
 import wx.grid
 
-<<<<<<< HEAD
-=======
 from cellprofiler.gui import BV_UP, BV_DOWN
 
->>>>>>> 9d9969b6
 BU_NORMAL = "normal"
 BU_PRESSED = "pressed"
 
@@ -34,19 +31,8 @@
         dc.Clear()
         dc.DestroyClippingRegion()
         bitmap = self.get_bitmap(grid, attr, dc, row, col)
-<<<<<<< HEAD
-        state = self.get_state(grid, row, col)
-        if state is not None:
-            bv = ((state == BU_NORMAL and cellprofiler.gui.BV_UP) or
-                  cellprofiler.gui.BV_DOWN)
-            rect = cellprofiler.gui.draw_bevel(dc, rect, self.__bevel_width, bv)
-        else:
-            bw = self.__bevel_width
-            rect = wx.Rect(rect.Left + bw, rect.Top + bw, rect.width - 2 * bw, rect.height - 2 * bw)
-=======
         bw = self.__bevel_width
         rect = wx.Rect(rect.Left+bw, rect.Top+bw, rect.width-2*bw, rect.height-2*bw)
->>>>>>> 9d9969b6
         dc.SetClippingRect(rect)
         if bitmap:
             dc.DrawBitmap(bitmap, rect.Left, rect.Top, True)
