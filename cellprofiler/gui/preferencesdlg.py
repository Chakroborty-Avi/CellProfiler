--- conflicted
+++ resolved
@@ -248,19 +248,9 @@
                  cellprofiler.preferences.set_default_colormap,
                  cmaps, cellprofiler.gui.help.DEFAULT_COLORMAP_HELP],
                 ["Window background",
-<<<<<<< HEAD
-                 cellprofiler.preferences.get_background_color,
-                 cellprofiler.preferences.set_background_color,
-                 COLOR, cellprofiler.gui.help.WINDOW_BACKGROUND_HELP],
-                ["Error color",
-                 cellprofiler.preferences.get_error_color,
-                 cellprofiler.preferences.set_error_color,
-                 COLOR, cellprofiler.gui.help.ERROR_COLOR_HELP],
-=======
                  cpprefs.get_background_color,
                  cpprefs.set_background_color,
                  COLOR, cphelp.WINDOW_BACKGROUND_HELP],
->>>>>>> 0529bd37
                 ["Primary outline color",
                  cellprofiler.preferences.get_primary_outline_color,
                  cellprofiler.preferences.set_primary_outline_color,
