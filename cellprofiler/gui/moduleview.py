"""ModuleView.py - implements a view on a module

CellProfiler is distributed under the GNU General Public License.
See the accompanying file LICENSE for details.

Copyright (c) 2003-2009 Massachusetts Institute of Technology
Copyright (c) 2009-2012 Broad Institute
All rights reserved.

Please see the AUTHORS file for credits.

Website: http://www.cellprofiler.org
"""
import logging
import matplotlib.cm
import numpy as np
import os
import stat
import threading
import heapq
import time
<<<<<<< HEAD
import traceback
import uuid
import cStringIO
=======
>>>>>>> 56333f80
import wx
import wx.grid

logger = logging.getLogger(__name__)
import cellprofiler.pipeline as cpp
import cellprofiler.settings as cps
import cellprofiler.preferences as cpprefs
from cellprofiler.icons import get_builtin_image
from cellprofiler.gui.html import HtmlClickableWindow
from regexp_editor import edit_regexp
from htmldialog import HTMLDialog
from treecheckboxdialog import TreeCheckboxDialog
from metadatactrl import MetadataControl
from namesubscriber import NameSubcriberComboBox
import cellprofiler.utilities.walk_in_background as W


ERROR_COLOR = wx.RED
WARNING_COLOR = wx.Colour(224,224,0,255)
RANGE_TEXT_WIDTH = 40 # number of pixels in a range text box TO_DO - calculate it
ABSOLUTE = "Absolute"
FROM_EDGE = "From edge"

CHECK_TIMEOUT_SEC = 2
EDIT_TIMEOUT_SEC = 5

# validation queue priorities, to allow faster updates for the displayed module
PRI_VALIDATE_DISPLAY = 0
PRI_VALIDATE_BACKGROUND = 1

class SettingEditedEvent:
    """Represents an attempt by the user to edit a setting
    
    """
    def __init__(self, setting, module, proposed_value, event):
        self.__module = module
        self.__setting = setting
        self.__proposed_value = proposed_value
        self.__event = event
        self.__accept_change = True
    
    def get_setting(self):
        """Return the setting being edited
        
        """
        return self.__setting
    
    def get_proposed_value(self):
        """Return the value proposed by the user
        
        """
        return self.__proposed_value
    
    def get_module(self):
        """Get the module holding the setting"""
        return self.__module
    
    def cancel(self):
        self.__accept_change = False
        
    def accept_change(self):
        return self.__accept_change
    def ui_event(self):
        """The event from the UI that triggered the edit
        
        """
        return self.__event

def text_control_name(v):
    """Return the name of a setting's text control
    v - the setting
    The text control name is built using the setting's key
    """
    return "%s_text"%(str(v.key()))

def button_control_name(v):
    """Return the name of a setting's button
    v - the setting
    """
    return "%s_button"%(str(v.key()))

def edit_control_name(v):
    """Return the name of a setting's edit control
    v - the setting
    The edit control name is built using the setting's key
    """
    return str(v.key())

def min_control_name(v):
    """For a range, return the control that sets the minimum value
    v - the setting
    """
    return "%s_min"%(str(v.key()))

def max_control_name(v):
    """For a range, return the control that sets the maximum value
    v - the setting
    """
    return "%s_max"%(str(v.key()))

def absrel_control_name(v):
    """For a range, return the control that chooses between absolute and relative
    
    v - the setting
    Absolute - far coordinate is an absolute value
    From edge - far coordinate is a distance from the far edge
    """
    return "%s_absrel"%(str(v.key()))

def x_control_name(v):
    """For coordinates, return the control that sets the x value
    v - the setting
    """
    return "%s_x"%(str(v.key()))

def y_control_name(v):
    """For coordinates, return the control that sets the y value
    v - the setting
    """
    return "%s_y"%(str(v.key()))

def category_control_name(v):
    '''For measurements, return the control that sets the measurement category
    
    v - the setting
    '''
    return "%s_category"%(str(v.key()))

def category_text_control_name(v):
    return "%s_category_text"%(str(v.key()))

def feature_control_name(v):
    '''For measurements, return the control that sets the feature name

    v - the setting
    '''
    return "%s_feature"%(str(v.key()))

def feature_text_control_name(v):
    return "%s_feature_text"%(str(v.key()))

def image_control_name(v):
    '''For measurements, return the control that sets the image name

    v - the setting
    '''
    return "%s_image"%(str(v.key()))

def image_text_control_name(v):
    return "%s_image_text"%(str(v.key()))

def object_control_name(v):
    '''For measurements, return the control that sets the object name

    v - the setting
    '''
    return "%s_object"%(str(v.key()))

def object_text_control_name(v):
    return "%s_object_text"%(str(v.key()))

def scale_control_name(v):
    '''For measurements, return the control that sets the measurement scale

    v - the setting
    '''
    return "%s_scale"%(str(v.key()))

def scale_text_ctrl_name(v):
    return "%s_scale_text"%(str(v.key()))

def combobox_ctrl_name(v):
    return "%s_combobox"%(str(v.key()))

def colorbar_ctrl_name(v):
    return "%s_colorbar"%(str(v.key()))

def help_ctrl_name(v):
    return "%s_help" % str(v.key())

def subedit_control_name(v):
    return "%s_subedit" % str(v.key())

def custom_label_name(v):
    return "%s_customlabel" % str(v.key())

def encode_label(text):
    """Encode text escapes for the static control and button labels
    
    The ampersand (&) needs to be encoded as && for wx.StaticText
    and wx.Button in order to keep it from signifying an accelerator.
    """
    return text.replace('&','&&')

class ModuleView:

    """The module view implements a view on CellProfiler.Module
    
    The module view implements a view on CellProfiler.Module. The view consists
    of a table composed of one row per setting. The first column of the table
    has the explanatory text and the second has a control which
    gives the ui for editing the setting.
    """
    
    def __init__(self, module_panel, pipeline, as_datatool=False):
        self.refresh_pending = False
        #############################################
        #
        # Build the top-level GUI windows
        #
        #############################################
        self.top_panel = module_panel
        self.notes_panel = wx.Panel(self.top_panel)
        self.__module_panel = wx.Panel(self.top_panel)
        self.__sizer = ModuleSizer(0, 3)
        self.module_panel.Bind(wx.EVT_CHILD_FOCUS, self.skip_event)
        self.module_panel.SetSizer(self.__sizer)
        self.top_level_sizer = wx.BoxSizer(wx.VERTICAL)
        self.top_panel.SetSizer(self.top_level_sizer)
        self.make_notes_gui()
        self.module_panel.Hide()
        self.notes_panel.Hide()
        if not as_datatool:
            self.top_level_sizer.Add(self.notes_panel, 0, wx.EXPAND | wx.ALL, 4)
        self.top_level_sizer.Add(self.module_panel, 1, wx.EXPAND | wx.ALL, 4)

        self.__pipeline = pipeline
        self.__as_datatool = as_datatool
        pipeline.add_listener(self.__on_pipeline_event)
        self.__listeners = []
        self.__value_listeners = []
        self.__module = None
        self.__inside_notify = False
        self.__handle_change = True
        self.__notes_text = None
        if cpprefs.get_startup_blurb():
            self.__startup_blurb = HtmlClickableWindow(self.top_panel, wx.ID_ANY, style=wx.NO_BORDER)
            self.__startup_blurb.load_startup_blurb()
            self.top_level_sizer.Add(self.__startup_blurb, 1, wx.EXPAND)
        else:
            self.__startup_blurb = None
        wx.EVT_SIZE(self.top_panel, self.on_size)
        wx.EVT_IDLE(self.top_panel, self.on_idle)

    def skip_event(self, event):
        event.Skip(False)

    def get_module_panel(self):
        """The panel that hosts the module controls
        
        This is exposed for testing purposes.
        """
        return self.__module_panel
    
    module_panel = property(get_module_panel)

    # ~*~
    def get_current_module(self):
        return self.__module
    # ~^~
    
    def clear_selection(self):
        if self.__module:
            for listener in self.__value_listeners:
                listener['notifier'].remove_listener(listener['listener'])
            self.__value_listeners = []
            self.__module = None
        self.__sizer.Reset(0,3)
        self.notes_panel.Hide()
    
    def hide_settings(self):
        for child in self.__module_panel.Children:
            child.Hide()
        
    def check_settings(self, module_name, settings):
        try:
            assert len(settings) > 0
        except:
            wx.MessageBox("Module %s.visible_settings() did not return a list!\n  value: %s"%(module_name, settings),
                          "Pipeline Error", wx.ICON_ERROR, self.__module_panel)
            settings = []
        try:
            assert all([isinstance(s, cps.Setting) for s in settings])
        except:
            wx.MessageBox("Module %s.visible_settings() returned something other than a list of Settings!\n  value: %s"%(module_name, settings),
                          "Pipeline Error", wx.ICON_ERROR, self.__module_panel)
            settings = []
        return settings


    def set_selection(self, module_num):
        """Initialize the controls in the view to the settings of the module"""
        self.top_panel.Freeze()
        if self.__startup_blurb:
            self.__startup_blurb.Destroy()
            self.__startup_blurb = None
        self.module_panel.Show()
        self.__module_panel.SetVirtualSizeWH(0, 0)
        self.top_panel.SetupScrolling(scrollToTop=False)
        self.__handle_change = False
        try:
            new_module          = self.__pipeline.module(module_num)
            reselecting         = (self.__module and
                                   self.__module.id == new_module.id)
            if not reselecting:
                if self.__module is not None:
                    self.__module.on_deactivated()
                self.clear_selection()
                try:
                    # Need to initialize some controls.
                    new_module.test_valid(self.__pipeline)
                except:
                    pass
            if not self.__as_datatool:
                self.notes_panel.Show()
            self.__module       = new_module
            self.__controls     = []
            self.__static_texts = []
            data                = []
            settings            = self.check_settings(self.__module.module_name, 
                                                      self.__module.visible_settings())
            self.__sizer.Reset(len(settings), 3, False)
            sizer    = self.__sizer
            if reselecting:
                self.hide_settings()
            else:
                self.__module.on_activated(self.__pipeline)
                
            #################################
            #
            # Set the module's notes
            #
            #################################
            self.module_notes_control.Value = "\n".join(self.__module.notes)
            
            #################################
            #
            # Populate the GUI elements for each of the settings
            #
            #################################
            for i, v in enumerate(settings):
                flag = wx.EXPAND
                border = 0
                control_name = edit_control_name(v)
                text_name    = text_control_name(v)
                static_text  = self.__module_panel.FindWindowByName(text_name)
                control      = self.__module_panel.FindWindowByName(control_name)
                if static_text:
                    static_text.Show()
                    static_text.Label = encode_label(v.text)
                else:
                    static_text = wx.StaticText(self.__module_panel,
                                                -1,
                                                encode_label(v.text),
                                                style=wx.ALIGN_RIGHT,
                                                name=text_name)
                sizer.Add(static_text,3,wx.EXPAND|wx.ALL,2)
                if control:
                    control.Show()
                self.__static_texts.append(static_text)
                if isinstance(v,cps.Binary):
                    control = self.make_binary_control(v,control_name,control)
                    flag = wx.ALIGN_LEFT
                elif isinstance(v, cps.MeasurementMultiChoice):
                    control = self.make_measurement_multichoice_control(
                        v, control_name, control)
                elif isinstance(v, cps.SubdirectoryFilter):
                    control = self.make_subdirectory_filter_control(
                        v, control_name, control)
                elif isinstance(v, cps.MultiChoice):
                    control = self.make_multichoice_control(v, control_name, 
                                                            control)
                elif isinstance(v,cps.CustomChoice):
                    control = self.make_choice_control(v, v.get_choices(),
                                                       control_name, 
                                                       wx.CB_DROPDOWN,
                                                       control)
                elif isinstance(v,cps.Colormap):
                    control = self.make_colormap_control(v, control_name, 
                                                         control)
                elif isinstance(v,cps.Choice):
                    control = self.make_choice_control(v, v.get_choices(),
                                                       control_name, 
                                                       wx.CB_READONLY,
                                                       control)
                    flag = wx.ALIGN_LEFT
                elif isinstance(v,cps.NameSubscriber):
                    choices = v.get_choices(self.__pipeline)
                    control = self.make_name_subscriber_control(v, choices,
                                                                control_name,
                                                                control)
                    flag = wx.ALIGN_LEFT
                elif isinstance(v,cps.FigureSubscriber):
                    choices = v.get_choices(self.__pipeline)
                    control = self.make_choice_control(v, choices,
                                                       control_name, 
                                                       wx.CB_DROPDOWN,
                                                       control)
                    flag = wx.ALIGN_LEFT
                elif isinstance(v, cps.DoSomething):
                    control = self.make_callback_control(v, control_name,
                                                         control)
                    flag = wx.ALIGN_LEFT
                elif isinstance(v, cps.IntegerRange) or\
                     isinstance(v, cps.FloatRange):
                    control = self.make_range_control(v, control)
                elif isinstance(v,
                                cps.IntegerOrUnboundedRange):
                    control = self.make_unbounded_range_control(v, control)
                elif isinstance(v, cps.Coordinates):
                    control = self.make_coordinates_control(v,control)
                elif isinstance(v, cps.RegexpText):
                    control = self.make_regexp_control(v, control)
                elif isinstance(v, cps.Measurement):
                    control = self.make_measurement_control(v, control)
                elif isinstance(v, cps.Divider):
                    if control is None:
                        if v.line:
                            control = wx.StaticLine(self.__module_panel, 
                                                    name = control_name)
                        else:
                            control = wx.StaticText(self.__module_panel, 
                                                    name = control_name)
                    flag = wx.EXPAND|wx.ALL
                    border = 2
                elif isinstance(v, cps.FilenameText):
                    control = self.make_filename_text_control(v, control)
                elif isinstance(v, cps.DirectoryPath):
                    control = self.make_directory_path_control(v, control_name,
                                                               control)
                elif isinstance(v, cps.Color):
                    control = self.make_color_control(v, control_name, control)
                elif isinstance(v, cps.TreeChoice):
                    control = self.make_tree_choice_control(v, control_name, control)
                    flag = wx.ALIGN_LEFT
                elif isinstance(v, cps.Filter):
                    if control is not None:
                        control.filter_panel_controller.update()
                    else:
                        fc = FilterPanelController(self, v, control)
                        control = fc.panel
                        control.filter_panel_controller = fc
                elif isinstance(v, cps.FileCollectionDisplay):
                    if control is not None:
                        control.file_collection_display.update()
                    else:
                        fcd = FileCollectionDisplayController(self, v)
                        control = fcd.panel
                        fcd.panel.file_collection_display = fcd
                else:
                    control = self.make_text_control(v, control_name, control)
                sizer.Add(control, 0, flag, border)
                self.__controls.append(control)
                help_name = help_ctrl_name(v)
                help_control = self.module_panel.FindWindowByName(help_name)
                    
                if help_control is None:
                    if v.doc is None:
                        help_control = wx.StaticText(self.__module_panel, 
                                                     -1, "",
                                                     name = help_name)
                    else:
                        help_control = self.make_help_control(v.doc, v.text, 
                                                              name = help_name)
                else:
                    help_control.Show()
                sizer.Add(help_control, 0, wx.LEFT, 2)
            self.module_panel.Fit()
            self.top_panel.FitInside()
        finally:
            self.top_panel.Thaw()
            self.top_panel.Refresh()
            self.__handle_change = True

    def make_notes_gui(self):
        '''Make the GUI elements that contain the module notes'''
        #
        # The notes sizer contains a static box that surrounds the notes
        # plus the notes text control.
        #
        notes_sizer = wx.StaticBoxSizer(
            wx.StaticBox(self.notes_panel, -1, "Module notes"),
            wx.VERTICAL)
        self.notes_panel.SetSizer(notes_sizer)
        self.module_notes_control = wx.TextCtrl(
            self.notes_panel, -1, style = wx.TE_MULTILINE|wx.TE_PROCESS_ENTER)
        notes_sizer.Add(self.module_notes_control, 1, wx.EXPAND)
        def on_notes_changed(event):
            if not self.__handle_change:
                return
            if self.__module is not None:
                notes = str(self.module_notes_control.Value)
                self.__module.notes = notes.split('\n')
        self.notes_panel.Bind(wx.EVT_TEXT, on_notes_changed,
                               self.module_notes_control)
        
    def make_binary_control(self,v,control_name, control):
        """Make a checkbox control for a Binary setting"""
        if not control:
            control = wx.CheckBox(self.__module_panel,-1,name=control_name)
            def callback(event, setting=v, control=control):
                self.__on_checkbox_change(event, setting, control)
                
            self.__module_panel.Bind(wx.EVT_CHECKBOX,
                                     callback,
                                     control)
        control.SetValue(v.is_yes)
        return control

    def make_name_subscriber_control(self, v, choices, control_name, control):
        """Make a read-only combobox with extra feedback about source modules,
        and a context menu with choices navigable by module name.

        v            - the setting
        choices      - a list of (name, module_name, module_number)
        control_name - assign this name to the control
        """
        if v.value not in [c[0] for c in choices]:
            choices = choices + [(v.value, "", 0)]
        if not control:
            control = NameSubcriberComboBox(self.__module_panel,
                                            value=v.value,
                                            choices=choices,
                                            name=control_name)
            def callback(event, setting=v, control=control):
                # the NameSubcriberComboBox behaves like a combobox
                self.__on_combobox_change(event, setting, control)
            control.add_callback(callback)
        else:
            if list(choices) != list(control.Items):
                control.Items = choices
        if (getattr(v, 'has_tooltips', False) and
            v.has_tooltips and (control.Value in v.tooltips)):
            control.SetToolTip(wx.ToolTip(v.tooltips[control.Value]))
        return control


    def make_choice_control(self,v,choices,control_name,style,control):
        """Make a combo-box that shows choices
        
        v            - the setting
        choices      - the possible values for the setting
        control_name - assign this name to the control
        style        - one of the CB_ styles 
        """
        if v.value not in choices and style == wx.CB_READONLY:
            choices = choices + [v.value]
        if not control:
            control = wx.ComboBox(self.__module_panel,-1,v.value,
                                  choices=choices,
                                  style=style,
                                  name=control_name)
            def callback(event, setting=v, control = control):
                self.__on_combobox_change(event, setting,control)
            self.__module_panel.Bind(wx.EVT_COMBOBOX,callback,control)
            if style == wx.CB_DROPDOWN:
                def on_cell_change(event, setting=v, control=control):
                    self.__on_cell_change(event, setting, control)
                self.__module_panel.Bind(wx.EVT_TEXT,on_cell_change,control)
        else:
            old_choices = control.Items
            if len(choices)!=len(old_choices) or\
               not all([x==y for x,y in zip(choices,old_choices)]):
                if v.value in old_choices:
                    # For Mac, if you change the choices and the current
                    # combo-box value isn't in the choices, it throws
                    # an exception. Windows is much more forgiving.
                    # But the Mac has those buttons that look like little
                    # jellies, so it is better.
                    control.Value = v.value
                control.Items = choices
            try:
                # more desperate MAC cruft
                i_am_different = (control.Value != v.value)
            except:
                i_am_different = True
            if len(choices) > 0 and i_am_different:
                control.Value = v.value
        
        if (getattr(v,'has_tooltips',False) and 
            v.has_tooltips and v.tooltips.has_key(control.Value)):
            control.SetToolTip(wx.ToolTip(v.tooltips[control.Value]))
        return control
    
    def make_measurement_multichoice_control(self, v, control_name, control):
        '''Make a button that, when pressed, launches the tree editor'''
        if control is None:
            control = wx.Button(self.module_panel, -1,
                                "Press to select measurements")
            def on_press(event):
                d = {}
                assert isinstance(v, cps.MeasurementMultiChoice)
                if len(v.choices) == 0:
                    v.populate_choices(self.__pipeline)
                #
                # Populate the tree
                #
                for choice in v.choices:
                    object_name, feature = v.split_choice(choice)
                    pieces = [object_name] + feature.split('_')
                    d1 = d
                    for piece in pieces:
                        if not d1.has_key(piece):
                            d1[piece] = {}
                            d1[None] = 0
                        d1 = d1[piece]
                    d1[None] = False
                #
                # Mark selected leaf states as true
                #
                for selection in v.selections:
                    object_name, feature = v.split_choice(selection)
                    pieces = [object_name] + feature.split('_')
                    d1 = d
                    for piece in pieces:
                        if not d1.has_key(piece):
                            break
                        d1 = d1[piece]
                    d1[None] = True
                #
                # Backtrack recursively through tree to get branch states
                #
                def get_state(d):
                    leaf_state = d[None]
                    for subtree_key in [x for x in d.keys() if x is not None]:
                        subtree_state = get_state(d[subtree_key])
                        if leaf_state is 0:
                            leaf_state = subtree_state
                        elif leaf_state != subtree_state:
                            leaf_state = None
                    d[None] = leaf_state
                    return leaf_state
                get_state(d)
                dlg = TreeCheckboxDialog(self.module_panel, d, size=(320,480))
                choices = set(v.choices)
                dlg.Title = "Select measurements"
                if dlg.ShowModal() == wx.ID_OK:
                    def collect_state(object_name, prefix, d):
                        if d[None] is False:
                            return []
                        result = []
                        if d[None] is True and prefix is not None:
                            name = v.make_measurement_choice(object_name, prefix)
                            if name in choices:
                                result.append(name)
                        for key in [x for x in d.keys() if x is not None]:
                            if prefix is None:
                                sub_prefix = key
                            else:
                                sub_prefix = '_'.join((prefix, key))
                            result += collect_state(object_name, sub_prefix,
                                                    d[key])
                        return result
                    selections = []
                    for object_name in [x for x in d.keys() if x is not None]:
                        selections += collect_state(object_name, None, 
                                                    d[object_name])
                    proposed_value = v.get_value_string(selections)
                    setting_edited_event = SettingEditedEvent(v, self.__module, 
                                                              proposed_value, 
                                                              event)
                    self.notify(setting_edited_event)
                    self.reset_view()
            control.Bind(wx.EVT_BUTTON, on_press)
        else:
            control.Show()
        return control
    
    def make_subdirectory_filter_control(self, v, control_name, control):
        if control is None:
            control = wx.Button(self.module_panel, -1,
                                "Press to select folders")
            def on_press(event):
                assert isinstance(v, cps.SubdirectoryFilter)
                
                root = v.directory_path.get_absolute_path()
                self.module_panel.SetCursor(wx.StockCursor(wx.CURSOR_WAIT))
                try:
                    def fn_populate(root):
                        d = { None:True }
                        try:
                            for dirname in os.listdir(root):
                                dirpath = os.path.join(root, dirname)
                                dirstat = os.stat(dirpath)
                                if not stat.S_ISDIR(dirstat.st_mode):
                                    continue
                                if stat.S_ISLNK(dirstat.st_mode):
                                    continue
                                if (stat.S_IREAD & dirstat.st_mode) == 0:
                                    continue
                                d[dirname] = lambda dirpath=dirpath: fn_populate(dirpath)
                        except:
                            print "Warning: failed to list directory %s" %root
                        return d
                                
                    d = fn_populate(root)
                    selections = v.get_selections()
                    def populate_selection(d, selection, root):
                        s0 = selection[0]
                        if not d.has_key(s0):
                            d[s0] = fn_populate(os.path.join(root, s0))
                        elif hasattr(d[s0], "__call__"):
                            d[s0] = d[s0]()
                        if len(selection) == 1:
                            d[s0][None] = False
                        else:
                            if d[s0][None] is not False:
                                populate_selection(d[s0], selection[1:], 
                                                   os.path.join(root, s0))
                        if d[s0][None] is False:
                            # At best, the root is not all true
                            d[None] = None
                    
                    def split_all(x):
                        head, tail = os.path.split(x)
                        if (len(head) == 0) or (len(tail) == 0):
                            return [x]
                        else:
                            return split_all(head) + [tail]
                        
                    for selection in selections:
                        selection_parts = split_all(selection)
                        populate_selection(d, selection_parts, root)
                finally:
                    self.module_panel.SetCursor(wx.NullCursor)
                    
                dlg = TreeCheckboxDialog(self.module_panel, d, size=(320,480))
                dlg.set_parent_reflects_child(False)
                dlg.Title = "Select folders"
                if dlg.ShowModal() == wx.ID_OK:
                    def collect_state(prefix, d):
                        if d is None:
                            return []
                        if hasattr(d, "__call__") or d[None]:
                            return []
                        elif d[None] is False:
                            return [prefix]
                        result = []
                        for key in d.keys():
                            if key is None:
                                continue
                            result += collect_state(os.path.join(prefix, key),
                                                    d[key])
                        return result
                    selections = []
                    for object_name in [x for x in d.keys() if x is not None]:
                        selections += collect_state(object_name, d[object_name])
                    proposed_value = v.get_value_string(selections)
                    setting_edited_event = SettingEditedEvent(v, self.__module, 
                                                              proposed_value, 
                                                              event)
                    self.notify(setting_edited_event)
                    self.reset_view()
            control.Bind(wx.EVT_BUTTON, on_press)
        else:
            control.Show()
        return control
    
    def make_multichoice_control(self, v, control_name, control):
        selections = v.selections
        assert isinstance(v, cps.MultiChoice)
        if isinstance(v, cps.SubscriberMultiChoice):
            # Get the choices from the providers
            v.load_choices(self.__pipeline)
        choices = v.choices + [selection for selection in selections
                               if selection not in v.choices]
        if not control:
            control = wx.ListBox(self.__module_panel, -1, choices=choices,
                                 style = wx.LB_EXTENDED,
                                 name=control_name)
            for selection in selections:
                index = choices.index(selection)
                control.SetSelection(index)
                if selection not in v.choices:
                    control.SetItemForegroundColour(index, ERROR_COLOR)
            
            def callback(event, setting = v, control = control):
                self.__on_multichoice_change(event, setting, control)
            self.__module_panel.Bind(wx.EVT_LISTBOX, callback, control)
        else:
            old_choices = control.Items
            if (len(choices) != len(old_choices) or
                not all([x==y for x,y in zip(choices, old_choices)])):
                control.Items = choices
            for i in range(len(choices)):
                if control.IsSelected(i):
                    if choices[i] not in selections:
                        control.Deselect(i)
                elif choices[i] in selections:
                    control.Select(i)
                    if choices[i] not in v.choices:
                        control.SetItemForegroundColour(i, ERROR_COLOR)
        return control
    
    def make_colormap_control(self, v, control_name, control):
        """Make a combo-box that shows colormap choices
        v            - the setting
        choices      - the possible values for the setting
        control_name - assign this name to the control
        style        - one of the CB_ styles 
        """
        try:
            if v.value == cps.DEFAULT:
                cmap_name = cpprefs.get_default_colormap()
            else:
                cmap_name = v.value
            cm = matplotlib.cm.get_cmap(cmap_name)
            sm = matplotlib.cm.ScalarMappable(cmap=cm)
            i,j = np.mgrid[0:12,0:128]
            if cm.N < 128:
                j = j * int((cm.N+128) / 128)
            image = (sm.to_rgba(j) * 255).astype(np.uint8)
            bitmap = wx.BitmapFromBufferRGBA(128,12,image.tostring())
        except:
            logger.warning("Failed to create the %s colorbar"%cmap_name)
            bitmap = None 
        if not control:
            control = wx.Panel(self.__module_panel,-1,
                               name = control_name)
            sizer = wx.BoxSizer(wx.VERTICAL)
            control.SetSizer(sizer)
            colorbar = wx.StaticBitmap(control, -1,
                                       name=colorbar_ctrl_name(v))
            if not bitmap is None:
                colorbar.SetBitmap(bitmap)
            sizer.Add(colorbar,0,wx.EXPAND|wx.BOTTOM, 2)
            
            combo = wx.ComboBox(control,-1,v.value,
                                  choices=v.choices,
                                  style=wx.CB_READONLY,
                                  name=combobox_ctrl_name(v))
            sizer.Add(combo,1,wx.EXPAND)
            def callback(event, setting=v, control = combo):
                self.__on_combobox_change(event, setting,combo)
            self.__module_panel.Bind(wx.EVT_COMBOBOX,callback,combo)
        else:
            combo = control.FindWindowByName(combobox_ctrl_name(v))
            colorbar = control.FindWindowByName(colorbar_ctrl_name(v))
            old_choices = combo.Items
            if len(v.choices)!=len(old_choices) or\
               not all([x==y for x,y in zip(v.choices,old_choices)]):
                combo.Items = v.choices
            if combo.Value != v.value:
                combo.Value = v.value
            if not bitmap is None:
                colorbar.SetBitmap(bitmap)
        return control
    
    def make_color_control(self, v, control_name, control):
        if control is None:
            control = wx.Button(self.module_panel)
            
            def on_press(event, v=v, control=control):
                color = wx.Colour()
                color.SetFromName(v.value)
                data = wx.ColourData()
                data.SetColour(color)
                dlg = wx.ColourDialog(self.module_panel, data)
                dlg.Title = v.text
                if dlg.ShowModal() == wx.ID_OK:
                    proposed_value = dlg.GetColourData().GetColour().GetAsString(
                        wx.C2S_NAME | wx.C2S_HTML_SYNTAX)
                    setting_edited_event = SettingEditedEvent(
                        v, self.__module, proposed_value, event)
                    self.notify(setting_edited_event)
                    self.reset_view()
            control.Bind(wx.EVT_BUTTON, on_press)
        control.SetBackgroundColour(v.value)
        return control
        
    def make_tree_choice_control(self, v, control_name, control):
        if control is None:
            control = wx.Button(self.module_panel)
            def on_press(event, v=v, control=control):
                id_dict = {}
                def make_menu(tree, id_dict = id_dict, path = []):
                    menu = wx.Menu()
                    for node in tree:
                        text, subtree = node[:2]
                        subpath = path + [text]
                        if subtree is None:
                            item = menu.Append(-1, text)
                            id_dict[item.GetId()] = subpath
                        else:
                            submenu = make_menu(subtree, path = subpath)
                            menu.AppendMenu(-1, text, submenu)
                    return menu
                
                menu = make_menu(v.get_tree())
                assert isinstance(control, wx.Window)
                def on_event(event, v = v, control = control, id_dict = id_dict):
                    new_path = id_dict[event.GetId()]
                    self.on_value_change(v, control, new_path, event)
                    
                menu.Bind(wx.EVT_MENU, on_event)
                control.PopupMenuXY(menu, 0, control.GetSize()[1])
                menu.Destroy()
            control.Bind(wx.EVT_BUTTON, on_press)
        control.SetLabel(">".join(v.get_value()))
        return control
                
    def make_callback_control(self,v,control_name,control):
        """Make a control that calls back using the callback buried in the setting"""
        if not control:
            control = wx.Button(self.module_panel,-1,
                                v.label,name=control_name)
            def callback(event, setting=v):
                self.__on_do_something(event, setting)
                
            self.module_panel.Bind(wx.EVT_BUTTON, callback, control)
        return control
    
    def make_regexp_control(self, v, control):
        """Make a textbox control + regular expression button"""
        if not control:
            panel = wx.Panel(self.__module_panel,
                             -1,
                             name=edit_control_name(v))
            control = panel
            sizer = wx.BoxSizer(wx.HORIZONTAL)
            panel.SetSizer(sizer)
            text_ctrl = wx.TextCtrl(panel, -1, str(v.value),
                                    name=text_control_name(v))
            sizer.Add(text_ctrl,1,wx.EXPAND|wx.RIGHT,1)
            bitmap = wx.ArtProvider.GetBitmap(wx.ART_FIND,wx.ART_TOOLBAR,(16,16))
            bitmap_button = wx.BitmapButton(panel, bitmap=bitmap,
                                            name=button_control_name(v))
            sizer.Add(bitmap_button,0,wx.EXPAND)
            def on_cell_change(event, setting = v, control=text_ctrl):
                self.__on_cell_change(event, setting,control)
                
            def on_button_pressed(event, setting = v, control = text_ctrl):
                #
                # Find a file in the image directory
                #
                file = "plateA-2008-08-06_A12_s1_w1_[89A882DE-E675-4C12-9F8E-46C9976C4ABE].tif"
                try:
                    if setting.get_example_fn is None:
                        path = cpprefs.get_default_image_directory()
                        filenames = [x for x in os.listdir(path)
                                     if x.find('.') != -1 and
                                     os.path.splitext(x)[1].upper() in
                                     ('.TIF','.JPG','.PNG','.BMP')]
                        if len(filenames):
                            file = filenames[0]
                    else:
                        file = setting.get_example_fn()
                except:
                    pass
                new_value = edit_regexp(panel, control.Value, file)
                if new_value:
                    control.Value = new_value
                    self.__on_cell_change(event, setting,control)
            
            def on_kill_focus(event, setting = v, control = text_ctrl):
                if self.__module is not None:
                    self.set_selection(self.__module.module_num)
            self.__module_panel.Bind(wx.EVT_TEXT, on_cell_change, text_ctrl)
            self.__module_panel.Bind(wx.EVT_BUTTON, on_button_pressed, bitmap_button)
            #
            # http://www.velocityreviews.com/forums/t359823-textctrl-focus-events-in-wxwidgets.html
            # explains why bind is to control itself
            #
            text_ctrl.Bind(wx.EVT_KILL_FOCUS, on_kill_focus)
        else:
            text_control = control.FindWindowByName(text_control_name(v))
            if v.value != text_control.Value:
                text_control.Value = v.value
        return control
     
    def make_filename_text_control(self, v, control):
        """Make a filename text control"""
        edit_name = subedit_control_name(v)
        control_name = edit_control_name(v)
        button_name = button_control_name(v)
        if control is None:
            control = wx.Panel(self.module_panel, -1, 
                               name = control_name)
            sizer = wx.BoxSizer(wx.HORIZONTAL)
            control.SetSizer(sizer)
            if v.metadata_display:
                edit_control = MetadataControl(
                    self.__pipeline,
                    self.__module,
                    control,
                    value = v.value,
                    name = edit_name)
            else:
                edit_control = wx.TextCtrl(control, -1, str(v), 
                                           name = edit_name)
            sizer.Add(edit_control, 1, wx.ALIGN_LEFT | wx.ALIGN_TOP)
            def on_cell_change(event, setting = v, control=edit_control):
                self.__on_cell_change(event, setting, control)
            self.__module_panel.Bind(wx.EVT_TEXT, on_cell_change, edit_control)

            bitmap = wx.ArtProvider.GetBitmap(wx.ART_FILE_OPEN,
                                              wx.ART_BUTTON, (16,16))
            button_control = wx.BitmapButton(control, bitmap=bitmap,
                                             name = button_name)
            def on_press(event):
                '''Open a file browser'''
                dlg = wx.FileDialog(control, v.browse_msg)
                if v.get_directory_fn is not None:
                    dlg.Directory = v.get_directory_fn()
                if v.exts is not None:
                    dlg.Wildcard = "|".join(["|".join(tuple(x)) for x in v.exts])
                if dlg.ShowModal() == wx.ID_OK:
                    if v.set_directory_fn is not None:
                        v.set_directory_fn(dlg.Directory)
                    v.value = dlg.Filename
                    setting_edited_event = SettingEditedEvent(
                        v, self.__module, v.value, event)
                    self.notify(setting_edited_event)
                    self.reset_view()
                    
            button_control.Bind(wx.EVT_BUTTON, on_press)
            sizer.Add(button_control, 0, wx.EXPAND | wx.LEFT, 2)
        else:
            edit_control = self.module_panel.FindWindowByName(edit_name)
            button_control = self.module_panel.FindWindowByName(button_name)
            if edit_control.Value != v.value:
                edit_control.Value = v.value
            button_control.Show(v.browsable)
        return control
    
    def make_directory_path_control(self, v, control_name, control):
        assert isinstance(v, cps.DirectoryPath)
        dir_ctrl_name = combobox_ctrl_name(v)
        custom_ctrl_name = subedit_control_name(v)
        custom_ctrl_label_name = custom_label_name(v)
        browse_ctrl_name = button_control_name(v)
        if control is None:
            control = wx.Panel(self.module_panel, 
                               style = wx.TAB_TRAVERSAL,
                               name=control_name)
            sizer = wx.BoxSizer(wx.VERTICAL)
            control.SetSizer(sizer)
            dir_ctrl = wx.Choice(control, choices = v.dir_choices, 
                                 name= dir_ctrl_name)
            sizer.Add(dir_ctrl, 0, wx.ALIGN_LEFT | wx.BOTTOM, 2)
            custom_sizer = wx.BoxSizer(wx.HORIZONTAL)
            sizer.Add(custom_sizer, 1, wx.EXPAND)
            custom_label = wx.StaticText(control, name = custom_ctrl_label_name)
            custom_sizer.Add(custom_label, 0, wx.ALIGN_CENTER_VERTICAL)
            if v.allow_metadata:
                custom_ctrl = MetadataControl(self.__pipeline,
                                              self.__module,
                                              control, value = v.custom_path,
                                              name = custom_ctrl_name)
            else:
                custom_ctrl = wx.TextCtrl(control, -1, v.custom_path,
                                          name = custom_ctrl_name)
            custom_sizer.Add(custom_ctrl, 1, wx.ALIGN_CENTER_VERTICAL)
            browse_bitmap = wx.ArtProvider.GetBitmap(wx.ART_FOLDER,
                                                     wx.ART_CMN_DIALOG,
                                                     (16,16))
            browse_ctrl = wx.BitmapButton(control, bitmap=browse_bitmap,
                                          name = browse_ctrl_name)
            custom_sizer.Add(browse_ctrl, 0, wx.ALIGN_CENTER | wx.LEFT, 2)

            def on_dir_choice_change(event, v=v, dir_ctrl = dir_ctrl):
                '''Handle a change to the directory choice combobox'''
                if not self.__handle_change:
                    return
                proposed_value = v.join_string(dir_choice = dir_ctrl.StringSelection)
                setting_edited_event = SettingEditedEvent(
                    v, self.__module, proposed_value, event)
                self.notify(setting_edited_event)
                self.reset_view()
                
            def on_custom_path_change(event, v=v, custom_ctrl=custom_ctrl):
                '''Handle a change to the custom path'''
                if not self.__handle_change:
                    return
                proposed_value = v.join_string(custom_path = custom_ctrl.Value)
                setting_edited_event = SettingEditedEvent(
                    v, self.__module, proposed_value, event)
                self.notify(setting_edited_event)
                self.reset_view(1000)
                
            def on_browse_pressed(event, v=v, dir_ctrl = dir_ctrl, 
                                  custom_ctrl=custom_ctrl):
                '''Handle browse button pressed'''
                dlg = wx.DirDialog(self.module_panel,
                                   v.text,
                                   v.get_absolute_path())
                if dlg.ShowModal() == wx.ID_OK:
                    dir_choice, custom_path = v.get_parts_from_path(dlg.Path)
                    proposed_value = v.join_string(dir_choice, custom_path)
                    if v.allow_metadata:
                        # Do escapes on backslashes
                        proposed_value = proposed_value.replace('\\','\\\\')
                    setting_edited_event = SettingEditedEvent(
                        v, self.__module, proposed_value, event)
                    self.notify(setting_edited_event)
                    self.reset_view()
            
            dir_ctrl.Bind(wx.EVT_CHOICE, on_dir_choice_change)
            custom_ctrl.Bind(wx.EVT_TEXT, on_custom_path_change)
            browse_ctrl.Bind(wx.EVT_BUTTON, on_browse_pressed)
        else:
            dir_ctrl = self.module_panel.FindWindowByName(dir_ctrl_name)
            custom_ctrl = self.module_panel.FindWindowByName(custom_ctrl_name)
            custom_label = self.module_panel.FindWindowByName(custom_ctrl_label_name)
            browse_ctrl = self.module_panel.FindWindowByName(browse_ctrl_name)
        if dir_ctrl.StringSelection != v.dir_choice:
            dir_ctrl.StringSelection = v.dir_choice
        if v.is_custom_choice:
            if not custom_ctrl.IsShown():
                custom_ctrl.Show()
            if not custom_label.IsShown():
                custom_label.Show()
            if not browse_ctrl.IsShown():
                browse_ctrl.Show()
            if v.dir_choice in (cps.DEFAULT_INPUT_SUBFOLDER_NAME,
                                cps.DEFAULT_OUTPUT_SUBFOLDER_NAME):
                custom_label.Label = "Sub-folder:"
            elif v.dir_choice == cps.URL_FOLDER_NAME:
                if v.support_urls == cps.SUPPORT_URLS_SHOW_DIR:
                    custom_label.Label = "URL:"
                    custom_label.Show()
                    custom_ctrl.Show()
                else:
                    custom_label.Hide()
                    custom_ctrl.Hide()
                browse_ctrl.Hide()
            if custom_ctrl.Value != v.custom_path:
                custom_ctrl.Value = v.custom_path
        else:
            custom_label.Hide()
            custom_ctrl.Hide()
            browse_ctrl.Hide()
        return control
    
    def make_text_control(self, v, control_name, control):
        """Make a textbox control"""
        if not control:
            if v.metadata_display:
                control = MetadataControl(
                    self.__pipeline,
                    self.__module,
                    self.__module_panel,
                    value = v.value,
                    name = control_name
                )
            else:
                style = 0
                if getattr(v, "multiline_display", False):
                    style = wx.TE_MULTILINE|wx.TE_PROCESS_ENTER
    
                text = v.value
                if not isinstance(text, (unicode, str)):
                    text = str(text)
                control = wx.TextCtrl(self.__module_panel,
                                      -1,
                                      text,
                                      name=control_name,
                                      style = style)
            def on_cell_change(event, setting = v, control=control):
                self.__on_cell_change(event, setting,control)
            self.__module_panel.Bind(wx.EVT_TEXT,on_cell_change,control)
        elif not (v == control.Value):
            text = v.value
            if not isinstance(text, (unicode, str)):
                text = str(text)
            control.Value = text
        return control
    
    def make_range_control(self, v, panel):
        """Make a "control" composed of a panel and two edit boxes representing a range"""
        if not panel:
            panel = wx.Panel(self.__module_panel,-1,name=edit_control_name(v))
            sizer = wx.BoxSizer(wx.HORIZONTAL)
            panel.SetSizer(sizer)
            min_ctrl = wx.TextCtrl(panel,-1,str(v.min),
                                   name=min_control_name(v))
            sizer.Add(min_ctrl,0,wx.EXPAND|wx.RIGHT,1)
            max_ctrl = wx.TextCtrl(panel,-1,str(v.max),
                                   name=max_control_name(v))
            #max_ctrl.SetInitialSize(wx.Size(best_width,-1))
            sizer.Add(max_ctrl,0,wx.EXPAND)
            def on_min_change(event, setting = v, control=min_ctrl):
                self.__on_min_change(event, setting,control)
            self.__module_panel.Bind(wx.EVT_TEXT,on_min_change,min_ctrl)
            def on_max_change(event, setting = v, control=max_ctrl):
                self.__on_max_change(event, setting,control)
            self.__module_panel.Bind(wx.EVT_TEXT,on_max_change,max_ctrl)
        else:
            min_ctrl = panel.FindWindowByName(min_control_name(v))
            if min_ctrl.Value != str(v.min):
                min_ctrl.Value = str(v.min)
            max_ctrl = panel.FindWindowByName(max_control_name(v))
            if max_ctrl.Value != str(v.max):
                max_ctrl.Value = str(v.max)
        
        for ctrl in (min_ctrl, max_ctrl):
            self.fit_ctrl(ctrl)
        return panel
    
    def make_unbounded_range_control(self, v, panel):
        """Make a "control" composed of a panel and two combo-boxes representing a range
        
        v - an IntegerOrUnboundedRange setting
        panel - put it in this panel
        
        The combo box has the word to use to indicate that the range is unbounded
        and the text portion is the value
        """
        if not panel:
            panel = wx.Panel(self.__module_panel,-1,name=edit_control_name(v))
            sizer = wx.BoxSizer(wx.HORIZONTAL)
            panel.SetSizer(sizer)
            min_ctrl = wx.TextCtrl(panel,-1,value=str(v.min),
                                   name=min_control_name(v))
            best_width = min_ctrl.GetCharWidth()*5
            min_ctrl.SetInitialSize(wx.Size(best_width,-1))
            sizer.Add(min_ctrl,0,wx.EXPAND|wx.RIGHT,1)
            max_ctrl = wx.TextCtrl(panel,-1,value=v.display_max,
                                   name=max_control_name(v))
            max_ctrl.SetInitialSize(wx.Size(best_width,-1))
            sizer.Add(max_ctrl,0,wx.EXPAND)
            if v.unbounded_max or v.max < 0:
                value = FROM_EDGE
            else:
                value = ABSOLUTE 
            absrel_ctrl = wx.ComboBox(panel,-1,value,
                                      choices = [ABSOLUTE,FROM_EDGE],
                                      name = absrel_control_name(v),
                                      style = wx.CB_DROPDOWN|wx.CB_READONLY)
            sizer.Add(absrel_ctrl,0,wx.EXPAND|wx.RIGHT,1)
            def on_min_change(event, setting = v, control=min_ctrl):
                if not self.__handle_change:
                    return
                old_value = str(setting)
                if setting.unbounded_max:
                    max_value = cps.END
                else:
                    max_value = str(setting.max)
                proposed_value="%s,%s"%(str(control.Value),max_value)
                setting_edited_event = SettingEditedEvent(setting, self.__module,
                                                          proposed_value,event)
                self.notify(setting_edited_event)
                self.fit_ctrl(control)
                
            self.__module_panel.Bind(wx.EVT_TEXT,on_min_change,min_ctrl)
            def on_max_change(event, setting = v, control=max_ctrl, 
                              absrel_ctrl=absrel_ctrl):
                if not self.__handle_change:
                    return
                old_value = str(setting)
                if (absrel_ctrl.Value == ABSOLUTE):
                    max_value = str(control.Value)
                elif control.Value == '0':
                    max_value = cps.END
                else:
                    max_value = "-"+str(control.Value)
                proposed_value="%s,%s"%(setting.display_min,max_value)
                setting_edited_event = SettingEditedEvent(setting, self.__module,
                                                          proposed_value,event)
                self.notify(setting_edited_event)
                self.fit_ctrl(control)
                
            self.__module_panel.Bind(wx.EVT_TEXT,on_max_change,max_ctrl)
            def on_absrel_change(event, setting = v, control=absrel_ctrl):
                if not self.__handle_change:
                    return
                
                if not v.unbounded_max:
                    old_value = str(setting)
                    
                    if control.Value == ABSOLUTE:
                        proposed_value="%s,%s"%(setting.display_min,
                                                abs(setting.max))
                    else:
                        setting_max = setting.max
                        if setting_max is not None:
                            proposed_value="%s,%d"%(setting.display_min,
                                                    -abs(setting.max))
                        else:
                            proposed_value = None
                else:
                    proposed_value="%s,%s"%(setting.display_min,
                                            cps.END)
                if proposed_value is not None:
                    setting_edited_event = SettingEditedEvent(setting, self.__module,
                                                              proposed_value,event)
                    self.notify(setting_edited_event)
            self.__module_panel.Bind(wx.EVT_COMBOBOX,
                                     on_absrel_change,absrel_ctrl)
        else:
            min_ctrl = panel.FindWindowByName(min_control_name(v))
            if min_ctrl.Value != v.display_min:
                min_ctrl.Value = v.display_min
            max_ctrl = panel.FindWindowByName(max_control_name(v))
            if max_ctrl.Value != v.display_max:
                min_ctrl.Value = v.display_max
            absrel_ctrl = panel.FindWindowByName(absrel_control_name(v))
            absrel_value = ABSOLUTE
            if v.unbounded_max or v.max < 0:
                absrel_value = FROM_EDGE
            if absrel_ctrl.Value != absrel_value:
                absrel_ctrl.Value = absrel_value
            
        return panel
    
    def make_coordinates_control(self, v, panel):
        """Make a "control" composed of a panel and two edit boxes representing X and Y"""
        if not panel:
            panel = wx.Panel(self.__module_panel,-1,name=edit_control_name(v))
            sizer = wx.BoxSizer(wx.HORIZONTAL)
            panel.SetSizer(sizer)
            sizer.Add(wx.StaticText(panel,-1,"X:"),0,wx.EXPAND|wx.RIGHT,1)
            x_ctrl = wx.TextCtrl(panel,-1,str(v.x),
                                   name=x_control_name(v))
            best_width = x_ctrl.GetCharWidth()*5
            x_ctrl.SetInitialSize(wx.Size(best_width,-1))
            sizer.Add(x_ctrl,0,wx.EXPAND|wx.RIGHT,1)
            sizer.Add(wx.StaticText(panel,-1,"Y:"),0,wx.EXPAND|wx.RIGHT,1)
            y_ctrl = wx.TextCtrl(panel,-1,str(v.y),
                                 name=y_control_name(v))
            y_ctrl.SetInitialSize(wx.Size(best_width,-1))
            sizer.Add(y_ctrl,0,wx.EXPAND)
            def on_x_change(event, setting = v, control=x_ctrl):
                if not self.__handle_change:
                    return
                old_value = str(setting)
                proposed_value="%s,%s"%(str(control.Value),str(setting.y))
                setting_edited_event = SettingEditedEvent(setting, self.__module,
                                                          proposed_value,event)
                self.notify(setting_edited_event)
            self.__module_panel.Bind(wx.EVT_TEXT,on_x_change,x_ctrl)
            def on_y_change(event, setting = v, control=y_ctrl):
                if not self.__handle_change:
                    return
                old_value = str(setting)
                proposed_value="%s,%s"%(str(setting.x),str(control.Value))
                setting_edited_event = SettingEditedEvent(setting, self.__module,
                                                          proposed_value,event)
                self.notify(setting_edited_event)
            self.__module_panel.Bind(wx.EVT_TEXT,on_y_change,y_ctrl)
        else:
            x_ctrl = panel.FindWindowByName(x_control_name(v))
            if x_ctrl.Value != str(v.x):
                x_ctrl.Value = str(v.x)
            y_ctrl = panel.FindWindowByName(y_control_name(v))
            if y_ctrl.Value != str(v.y):
                y_ctrl.Value = str(v.y)
            
        return panel
    
    def make_measurement_control(self, v, panel):
        '''Make a composite measurement control
        
        The measurement control has the following parts:
        Category - a measurement category like AreaShape or Intensity
        Feature name - the feature being measured or algorithm applied
        Image name - an optional image that was used to compute the measurement
        Object name - an optional set of objects used to compute the measurement
        Scale - an optional scale, generally in pixels, that controls the size
                of the measured features.
        '''
        #
        # We either come in here with:
        # * panel = None - create the controls
        # * panel != None - find the controls
        #
        if not panel:
            panel = wx.Panel(self.__module_panel,-1,name=edit_control_name(v))
            sizer = wx.BoxSizer(wx.VERTICAL)
            panel.SetSizer(sizer)
            #
            # The category combo-box
            #
            sub_sizer = wx.BoxSizer(wx.HORIZONTAL)
            sizer.Add(sub_sizer,0,wx.ALIGN_LEFT)
            category_text_ctrl = wx.StaticText(panel,label='Category:',
                                               name = category_text_control_name(v))
            sub_sizer.Add(category_text_ctrl,0, wx.EXPAND|wx.ALL,2)
            category_ctrl = wx.ComboBox(panel, style=wx.CB_READONLY,
                                        name=category_control_name(v))
            sub_sizer.Add(category_ctrl, 0, wx.EXPAND|wx.ALL, 2)
            #
            # The measurement / feature combo-box
            #
            sub_sizer = wx.BoxSizer(wx.HORIZONTAL)
            sizer.Add(sub_sizer, 0 , wx.ALIGN_LEFT)
            feature_text_ctrl = wx.StaticText(panel, label='Measurement:',
                                              name= feature_text_control_name(v))
            sub_sizer.Add(feature_text_ctrl, 0, wx.EXPAND | wx.ALL, 2)
            feature_ctrl = wx.ComboBox(panel, style=wx.CB_READONLY,
                                       name=feature_control_name(v))
            sub_sizer.Add(feature_ctrl, 0, wx.EXPAND|wx.ALL, 2)
            #
            # The object combo-box which sometimes doubles as an image combo-box
            #
            sub_sizer = wx.BoxSizer(wx.HORIZONTAL)
            sizer.Add(sub_sizer, 0, wx.ALIGN_LEFT)
            object_text_ctrl = wx.StaticText(panel, label='Object:',
                                            name = object_text_control_name(v))
            sub_sizer.Add(object_text_ctrl, 0, wx.EXPAND | wx.ALL, 2)
            object_ctrl = wx.ComboBox(panel, style=wx.CB_READONLY,
                                      name=object_control_name(v))
            sub_sizer.Add(object_ctrl, 0, wx.EXPAND|wx.ALL, 2)
            #
            # The scale combo-box
            sub_sizer = wx.BoxSizer(wx.HORIZONTAL)
            sizer.Add(sub_sizer, 0, wx.ALIGN_LEFT)
            scale_text_ctrl = wx.StaticText(panel, label='Scale:',
                                            name = scale_text_ctrl_name(v))
            sub_sizer.Add(scale_text_ctrl, 0, wx.EXPAND | wx.ALL, 2)
            scale_ctrl = wx.ComboBox(panel, style=wx.CB_READONLY,
                                     name=scale_control_name(v))
            sub_sizer.Add(scale_ctrl, 0, wx.EXPAND|wx.ALL, 2)
            max_width = 0
            for sub_sizer_item in sizer.GetChildren():
                static = sub_sizer_item.Sizer.GetChildren()[0].Window
                max_width = max(max_width,static.Size.width)
            for sub_sizer_item in sizer.GetChildren():
                static = sub_sizer_item.Sizer.GetChildren()[0].Window
                static.Size = wx.Size(max_width,static.Size.height)
                static.SetSizeHints(max_width, -1, max_width)
            #
            # Bind all controls to the function that constructs a value
            # out of the parts
            #
            def on_change(event, v=v, category_ctrl = category_ctrl,
                          feature_ctrl = feature_ctrl,
                          object_ctrl = object_ctrl,
                          scale_ctrl = scale_ctrl):
                '''Reconstruct the measurement value if anything changes'''
                if not self.__handle_change:
                    return
                
                def value_of(ctrl):
                    return ctrl.Value if ctrl.Selection != -1 else None
                value = v.construct_value(value_of(category_ctrl),
                                          value_of(feature_ctrl),
                                          value_of(object_ctrl),
                                          value_of(scale_ctrl))
                setting_edited_event = SettingEditedEvent(v,
                                                          self.__module,
                                                          value,
                                                          event)
                self.notify(setting_edited_event)
                self.reset_view()
            
            for ctrl in (category_ctrl, feature_ctrl, object_ctrl, scale_ctrl):
                panel.Bind(wx.EVT_COMBOBOX, on_change, ctrl)
        else:
            #
            # Find the controls from inside the panel
            #
            category_ctrl = panel.FindWindowByName(category_control_name(v))
            category_text_ctrl = panel.FindWindowByName(category_text_control_name(v))
            feature_ctrl = panel.FindWindowByName(feature_control_name(v))
            feature_text_ctrl = panel.FindWindowByName(feature_text_control_name(v))
            object_ctrl = panel.FindWindowByName(object_control_name(v))
            object_text_ctrl = panel.FindWindowByName(object_text_control_name(v))
            scale_ctrl = panel.FindWindowByName(scale_control_name(v))
            scale_text_ctrl = panel.FindWindowByName(scale_text_ctrl_name(v))
        category = v.get_category(self.__pipeline)
        categories = v.get_category_choices(self.__pipeline)
        feature_name = v.get_feature_name(self.__pipeline)
        feature_names = v.get_feature_name_choices(self.__pipeline)
        image_name = v.get_image_name(self.__pipeline)
        image_names = v.get_image_name_choices(self.__pipeline)
        object_name = v.get_object_name(self.__pipeline)
        object_names = v.get_object_name_choices(self.__pipeline)
        scale = v.get_scale(self.__pipeline)
        scales = v.get_scale_choices(self.__pipeline)
        def set_up_combobox(ctrl, text_ctrl, choices, value, always_show=False):
            if len(choices):
                if not (len(ctrl.Strings) == len(choices) and
                        all([x==y for x,y in zip(ctrl.Strings,choices)])):
                    ctrl.Clear()
                    ctrl.AppendItems(choices)
                if (not value is None):
                    try:
                        if ctrl.Value != value:
                            ctrl.Value = value
                    except:
                        # Crashes on the Mac sometimes
                        ctrl.Value = value
                ctrl.Show()
                text_ctrl.Show()
            elif always_show:
                ctrl.Clear()
                ctrl.Value = "No measurements available"
            else:
                ctrl.Hide()
                ctrl.Clear()
                text_ctrl.Hide()
        set_up_combobox(category_ctrl, category_text_ctrl, categories, 
                        category, True)
        set_up_combobox(feature_ctrl, feature_text_ctrl, 
                        feature_names, feature_name)
        #
        # The object combo-box might have image choices
        #
        if len(object_names) > 0:
            if len(image_names) > 0:
                object_text_ctrl.Label = "Image or Objects:"
                object_names += image_names
            else:
                object_text_ctrl.Label = "Objects:"
        else:
            object_text_ctrl.Label = "Image:"
            object_names = image_names
        if object_name is None:
            object_name = image_name
        set_up_combobox(object_ctrl, object_text_ctrl, object_names, object_name)
        set_up_combobox(scale_ctrl, scale_text_ctrl, scales, scale)
        return panel
    
    def make_help_control(self, content, title="Help", 
                          name = wx.ButtonNameStr):
        control = wx.Button(self.__module_panel, -1, '?', (0, 0), (30, -1), 
                            name = name)
        def callback(event):
            dialog = HTMLDialog(self.__module_panel, title, content)
            dialog.CentreOnParent()
            dialog.Show()
        control.Bind(wx.EVT_BUTTON, callback, control)
        return control
    
    def add_listener(self,listener):
        self.__listeners.append(listener)
    
    def remove_listener(self,listener):
        self.__listeners.remove(listener)
    
    def notify(self,event):
        self.__inside_notify = True
        try:
            for listener in self.__listeners:
                listener(self,event)
        finally:
            self.__inside_notify = False
            
    def __on_column_sized(self,event):
        self.__module_panel.GetTopLevelParent().Layout()
    
    def __on_checkbox_change(self,event,setting,control):
        if not self.__handle_change:
            return
        proposed_value = (control.GetValue() and 'Yes') or 'No'
        self.on_value_change(setting, control, proposed_value, event)
    
    def __on_combobox_change(self,event,setting,control):
        if not self.__handle_change:
            return
        self.on_value_change(setting, control, control.GetValue(), event)
    
    def __on_multichoice_change(self, event, setting, control):
        if not self.__handle_change:
            return
        
        proposed_value = u','.join([control.Items[i]
                                    for i in control.Selections])
        self.on_value_change(setting, control, proposed_value, event)
        
    def __on_cell_change(self,event,setting,control):
        if not self.__handle_change:
            return
        proposed_value = unicode(control.GetValue())
        self.on_value_change(setting, control, proposed_value, event,
                             EDIT_TIMEOUT_SEC * 1000)
        
    def on_value_change(self, setting, control, proposed_value, event, 
                        timeout = None):
        setting_edited_event = SettingEditedEvent(setting,
                                                  self.__module, 
                                                  proposed_value,
                                                  event)
        self.notify(setting_edited_event)
        if self.__module is not None:
            self.__module.on_setting_changed(setting, self.__pipeline)
        if timeout is None:
            self.reset_view() # use the default timeout
        else:
            self.reset_view(timeout)
    
    def fit_ctrl(self, ctrl):
        '''Fit the control to its text size'''
        width , height = ctrl.GetTextExtent(ctrl.Value + "MM")
        ctrl.SetSizeHintsSz(wx.Size(width, -1))
        ctrl.Parent.Fit()
        
    def __on_min_change(self,event,setting,control):
        if not self.__handle_change:
            return
        old_value = str(setting)
        proposed_value="%s,%s"%(str(control.Value),str(setting.max))
        setting_edited_event = SettingEditedEvent(setting,self.__module, 
                                                  proposed_value,event)
        self.notify(setting_edited_event)
        self.fit_ctrl(control)
        
    def __on_max_change(self,event,setting,control):
        if not self.__handle_change:
            return
        old_value = str(setting)
        proposed_value="%s,%s"%(str(setting.min),str(control.Value))
        setting_edited_event = SettingEditedEvent(setting,self.__module, 
                                                  proposed_value,event)
        self.notify(setting_edited_event)
        self.fit_ctrl(control)
        
    def __on_pipeline_event(self,pipeline,event):
        if (isinstance(event,cpp.PipelineClearedEvent)):
            self.clear_selection()
        elif (isinstance(event, cpp.PipelineLoadedEvent)):
            # clear validation cache, since settings might not have changed,
            # but pipeline itself may have (due to a module source reload)
            clear_validation_cache()
            if len(self.__pipeline.modules()) == 0:
                self.clear_selection()
        elif isinstance(event, cpp.ModuleEditedPipelineEvent):
            if (not self.__inside_notify and self.__module is not None
                and self.__module.module_num == event.module_num):
                self.reset_view()
        elif isinstance(event, cpp.ModuleRemovedPipelineEvent):
            if (self.__module is not None and 
                event.module_num == self.__module.module_num):
                self.clear_selection()
    
    def __on_do_something(self, event, setting):
        setting.on_event_fired()
        setting_edited_event = SettingEditedEvent(setting,self.__module, 
                                                  None,event)
        self.notify(setting_edited_event)
        self.reset_view()
    

    def on_size(self, evt):
        if self.__startup_blurb:
            self.__startup_blurb.Size = self.__module_panel.ClientSize

    def on_idle(self,event):
        """Check to see if the selected module is valid"""
        last_idle_time = getattr(self, "last_idle_time", 0)
        running_time = getattr(self, "running_time", 0)
        timeout = max(CHECK_TIMEOUT_SEC, running_time * 4)
        if time.time() - last_idle_time > timeout:
            self.last_idle_time = time.time()
        else:
            return
        if self.__module:
            request_module_validation(self.__pipeline, self.__module,
                                      self.on_validation, PRI_VALIDATE_DISPLAY)

    def on_validation(self, setting_idx, message, level):
        self.running_time = time.time() - self.last_idle_time
        default_fg_color = wx.SystemSettings.GetColour(wx.SYS_COLOUR_WINDOWTEXT)
        default_bg_color = cpprefs.get_background_color()
<<<<<<< HEAD
=======

>>>>>>> 56333f80
        if not self.__module:  # defensive coding, in case the module was deleted
            return

        visible_settings = self.__module.visible_settings()
        bad_setting = None
        if setting_idx is not None:
            # an error was detected by the validation thread.  The pipeline may
            # have changed in the meantime, so we revalidate here to make sure
            # what we display is up to date.
            if setting_idx >= len(visible_settings):
                return  # obviously changed, don't update display
<<<<<<< HEAD
            try:
                # fast-path: check the reported setting first
                level = logging.ERROR
                visible_settings[setting_idx].test_valid(self.__pipeline)
                self.__module.test_valid(self.__pipeline)
                level = logging.WARNING
                self.__module.validate_module_warnings(self.__pipeline)
            except cps.ValidationError, instance:
                message = instance.message
                bad_setting = instance.get_setting()

        if bad_setting is not None:
            self.set_tool_tip(bad_setting, message)
            static_text_name = text_control_name(bad_setting)
            static_text = self.__module_panel.FindWindowByName(static_text_name)
            if static_text is not None:
                if level == logging.ERROR:
                    if static_text.GetForegroundColour() != ERROR_COLOR:
                        static_text.SetForegroundColour(ERROR_COLOR)
                        static_text.SetBackgroundColour(default_bg_color)
                        static_text.Refresh()
                elif level == logging.WARNING:
                    if static_text.GetBackgroundColour() != WARNING_COLOR:
                        static_text.SetForegroundColour(default_fg_color)
                        static_text.SetBackgroundColour(WARNING_COLOR)
                        static_text.Refresh()
        else:
            try:
                for setting in visible_settings:
                    static_text_name = text_control_name(setting)
                    static_text = self.__module_panel.FindWindowByName(
                        static_text_name)
                    if (static_text is not None and
                        ((static_text.GetForegroundColour() == ERROR_COLOR) or
                         (static_text.GetBackgroundColour() == WARNING_COLOR))):
                        self.set_tool_tip(setting, None)
                        static_text.SetForegroundColour(default_fg_color)
                        static_text.SetBackgroundColour(default_bg_color)
                        static_text.Refresh()
            except Exception:
                logger.debug("Caught bare exception in ModuleView.on_validate()", exc_info=True)
                pass
=======
            try:
                # fast-path: check the reported setting first
                level = logging.ERROR
                visible_settings[setting_idx].test_valid(self.__pipeline)
                self.__module.test_valid(self.__pipeline)
                level = logging.WARNING
                self.__module.validate_module_warnings(self.__pipeline)
            except cps.ValidationError, instance:
                message = instance.message
                bad_setting = instance.get_setting()

        # update settings' foreground/background
        try:
            for setting in visible_settings:
                self.set_tool_tip(setting, message if (setting is bad_setting) else None)
                static_text_name = text_control_name(setting)
                static_text = self.__module_panel.FindWindowByName(static_text_name)
                if static_text is not None:
                    desired_fg, desired_bg = default_fg_color, default_bg_color
                    if setting is bad_setting:
                        if level == logging.ERROR:
                            desired_fg = ERROR_COLOR
                        elif level == logging.WARNING:
                            desired_bg = WARNING_COLOR
                if (static_text.SetForegroundColour(desired_fg) or
                    static_text.SetBackgroundColour(desired_bg)):
                    static_text.Refresh()
        except Exception:
            logger.debug("Caught bare exception in ModuleView.on_validate()", exc_info=True)
            pass
>>>>>>> 56333f80

    def set_tool_tip(self, setting, message):
        '''Set the tool tip for a setting to display a message
        
        setting - set the tooltip for this setting
        
        message - message to display or None for no tool tip
        '''
        control_name = edit_control_name(setting)
        control = self.__module_panel.FindWindowByName(
            control_name)
        if message is None:
            def set_tool_tip(ctrl):
                ctrl.SetToolTip(None)
        else:
            def set_tool_tip(ctrl, message = message):
                ctrl.SetToolTipString(message)
        if control is not None:
            set_tool_tip(control)
            for child in control.GetChildren():
                set_tool_tip(child)
        static_text_name = text_control_name(setting)
        static_text = self.__module_panel.FindWindowByName(static_text_name)
        if static_text is not None:
            set_tool_tip(static_text)
        
    def reset_view(self, refresh_delay = 250):
        """Redo all of the controls after something has changed
        
        refresh_delay - wait this many ms before refreshing the display
        """
        if self.__module is None:
            return
        if self.refresh_pending:
            return
        refresh_pending = True
        wx.CallLater(refresh_delay, self.do_reset)
        
    def do_reset(self):
        self.refresh_pending = False
        focus_control = wx.Window.FindFocus()
        if not focus_control is None:
            focus_name = focus_control.GetName()
        else:
            focus_name = None
        if self.__module is None:
            return
        self.set_selection(self.__module.module_num)
        if focus_name:
            focus_control = self.module_panel.FindWindowByName(focus_name)
            if focus_control:
                focus_control.SetFocus()

    def disable(self):
        self.__module_panel.Disable()

    def enable(self):
        self.__module_panel.Enable()
        
    def get_max_width(self):
        sizer = self.__sizer
        return sizer.calc_max_text_width() + sizer.calc_edit_size()[0] + sizer.calc_help_size()[0]
    

class FilterPanelController(object):
    '''Handle representation of the filter panel
    
    The code for handling the filter UI is moderately massive, so it gets
    its own class, if for no other reason than to organize the code.
    '''
    def __init__(self, module_view, v, panel):
        assert isinstance(module_view, ModuleView)
        assert isinstance(v, cps.Filter)
        self.module_view = module_view
        self.v = v
        self.panel = wx.Panel(self.module_view.module_panel,
                              style = wx.TAB_TRAVERSAL,
                              name = edit_control_name(self.v))
        self.panel.Sizer = wx.BoxSizer(wx.VERTICAL)
        self.sizer_dict = {}
        self.sizer_item_dict = {}
        self.stretch_spacer_dict = {}
        self.hide_show_dict = {}
        self.update()
       
    def get_sizer(self, address):
        '''Find or create the sizer that's associated with a particular address'''
        key = tuple(address)
        line_name = self.line_name(address)
        self.hide_show_dict[line_name] = True
        if self.sizer_dict.has_key(key):
            if len(address) > 0:
                self.hide_show_dict[self.remove_button_name(address)] = True
                self.hide_show_dict[self.add_button_name(address)] = True
                self.hide_show_dict[self.add_group_button_name(address)] = True
            return self.sizer_dict[key]
        #
        # Four possibilities:
        #
        # * The sizer is the top level one
        # * There is a sizer at the same level whose last address is one more.
        # * There are sizers at the same level whose next to last to address is
        #   one more than the next to last address of the address and whose
        #   last address is zero.
        # * None of the above which means the sizer can be added at the end.
        #
        line_style = wx.LI_HORIZONTAL | wx.BORDER_SUNKEN
        sizer = wx.BoxSizer(wx.HORIZONTAL)
        self.indent(sizer, address)
        self.stretch_spacer_dict[key] = sizer.AddStretchSpacer()
        line = wx.StaticLine(self.panel, -1, style = line_style,
                             name = self.line_name(address))
        
        if len(address) == 0:
            key = None
        else:
            sizer.Add(self.make_delete_button(address), 0,
                      wx.ALIGN_RIGHT | wx.ALIGN_CENTER_VERTICAL)
            sizer.Add(self.make_add_rule_button(address), 0,
                      wx.ALIGN_RIGHT | wx.ALIGN_CENTER_VERTICAL)
            sizer.Add(self.make_add_rules_button(address), 0,
                      wx.ALIGN_RIGHT | wx.ALIGN_CENTER_VERTICAL)
            key = tuple(address[:-1] + [address[-1] + 1])
            if not self.sizer_dict.has_key(key):
                if len(address) == 1:
                    key = None
                else:
                    key = tuple(address[:-2] + [address[-2] + 1])
                    if not self.sizer_dict.has_key(key):
                        key = None
        if key is not None:
            next_sizer = self.sizer_dict[key]
            idx = self.get_sizer_index(self.panel.Sizer, next_sizer)
            self.panel.Sizer.Insert(idx, sizer, 0, wx.EXPAND)
            self.panel.Sizer.Insert(idx+1, line, 0, wx.EXPAND)
        else:
            self.panel.Sizer.Add(sizer, 0, wx.EXPAND)
            self.panel.Sizer.Add(line, 0, wx.EXPAND)
        self.sizer_dict[tuple(address)] = sizer
        return sizer
    
    def get_tokens(self):
        try:
            tokens = self.v.parse()
        except Exception, e:
<<<<<<< HEAD
            logger.debug("Failed to parse filter (value=%s): %s", 
                         self.v.value_text, str(e))
=======
            logger.debug("Failed to parse filter (value=%s): %s",
                         self.v.text, str(e))
>>>>>>> 56333f80
            tokens = self.v.default()
        #
        # Always require an "and" or "or" clause
        #
        if (len(tokens) == 0 or 
            (tokens[0] not in 
             (cps.Filter.AND_PREDICATE, cps.Filter.OR_PREDICATE))):
            tokens = [cps.Filter.AND_PREDICATE, tokens]
        return tokens
        
    def update(self):
        self.inside_update = True
        try:
            structure = self.get_tokens()
            for key in self.hide_show_dict:
                self.hide_show_dict[key] = False
            self.populate_subpanel(structure, [])
            for key, value in self.hide_show_dict.iteritems():
                self.panel.FindWindowByName(key).Show(value)
<<<<<<< HEAD
        except:
=======
        except Exception:
>>>>>>> 56333f80
            logger.exception("Threw exception while updating filter")
        finally:
            self.inside_update = False
    
    ANY_ALL_PREDICATES = [cps.Filter.AND_PREDICATE,
                          cps.Filter.OR_PREDICATE]

    def any_all_choices(self):
        return [x.display_name for x in self.ANY_ALL_PREDICATES]
        
    def indent(self, sizer, address):
        assert isinstance(sizer, wx.Sizer)
        if len(address) == 0:
            return
        sizer.AddSpacer((len(address)*20, 0))
        
    def find_and_mark(self, name):
        '''Find a control and mark it to be shown'''
        ctrl = self.panel.FindWindowByName(name)
        self.hide_show_dict[name] = True
        return ctrl
    
    def get_sizer_index(self, sizer, item):
        if isinstance(item, wx.Sizer):
            indexes = [i for i, s in enumerate(sizer.GetChildren())
                       if s.IsSizer() and s.GetSizer() is item]
        elif isinstance(item, wx.Window):
            indexes = [i for i, s in enumerate(sizer.GetChildren())
                       if s.IsWindow() and s.GetWindow() is item]
        elif isinstance(item, wx.SizerItem):
            return sizer.GetChildren().index(item)
        if len(indexes) > 0:
            return indexes[0]
        return None
    
    def on_value_change(self, event, new_text):
        if not self.inside_update:
            self.module_view.on_value_change(
                self.v, self.panel, new_text, event)
            
    def make_delete_button(self, address):
        name = self.remove_button_name(address)
        button = self.find_and_mark(name)
        if button is not None:
            return button
            
        button = wx.Button(self.panel, -1, "-",
                           name = name,
                           style = wx.BU_EXACTFIT)
        button.Bind(wx.EVT_BUTTON, 
                    lambda event: self.on_delete_rule(event, address))
        return button
        
    def on_delete_rule(self, event, address):
        logger.debug("Delete row at " + str(address))
        structure = self.v.parse()
        sequence = self.find_address(structure, address[:-1])
        del sequence[address[-1] + 1]
        new_text = self.v.build_string(structure)
        self.on_value_change(event, new_text)

    def make_add_rule_button(self, address):
        name = self.add_button_name(address)
        button = self.find_and_mark(name)
        if button is not None:
            return button
        
        button = wx.Button(self.panel, -1, "+", 
                           name=name,
                           style = wx.BU_EXACTFIT)
        button.Bind(wx.EVT_BUTTON, 
                    lambda event: self.on_add_rule(event, address))
        return button
        
    def on_add_rule(self, event, address):
        logger.debug("Add rule after " + str(address))
        structure = self.v.parse()
        sequence = self.find_address(structure, address[:-1])
        new_rule = self.v.default()
        sequence.insert(address[-1]+2, new_rule)
        new_text = self.v.build_string(structure)
        self.on_value_change(event, new_text)
    
    def make_add_rules_button(self, address):
        name = self.add_group_button_name(address)
        button = self.find_and_mark(name)
        if button is not None:
            return button
        button = wx.Button(self.panel, -1, "...",
                           name = name,
                           style = wx.BU_EXACTFIT)
        button.Bind(wx.EVT_BUTTON, 
                    lambda event: self.on_add_rules(event, address))
        return button
        
    def on_add_rules(self, event, address):
        logger.debug("Add rules after " + str(address))
        structure = self.v.parse()
        sequence = self.find_address(structure, address[:-1])
        new_rule = [cps.Filter.OR_PREDICATE, self.v.default()]
        sequence.insert(address[-1]+2, new_rule)
        new_text = self.v.build_string(structure)
        self.on_value_change(event, new_text)
        
    def make_predicate_choice(self, predicates, index, address, sizer):
        name = self.choice_name(index, address)
        choice_ctrl = self.find_and_mark(name)
        choices = [x.display_name for x in predicates]
        if choice_ctrl is not None:
            items = choice_ctrl.GetItems()
            if (len(items) != len(choices) or
                any([choice not in items for choice in choices])):
                choice_ctrl.SetItems(choices)
            return choice_ctrl
        choice_ctrl = wx.Choice(self.panel, -1, choices = choices, 
                                name=name)
        choice_ctrl.Bind(wx.EVT_CHOICE,
                         lambda event: self.on_predicate_changed(event, index, address))
        self.add_to_sizer(sizer, choice_ctrl, index, address)
        return choice_ctrl
        
    def on_predicate_changed(self, event, index,  address):
        logger.debug("Predicate choice at %d / %s changed" % 
                     (index, self.saddress(address)))
        structure = self.v.parse()
        sequence = self.find_address(structure, address)
        if index == 0:
            predicates = self.v.predicates
        else:
            predicates = sequence[index-1].subpredicates
        new_predicate = predicates[event.GetSelection()]
        sequence[index] = new_predicate
        predicates = new_predicate.subpredicates
        #
        # Make sure following predicates are legal
        #
        for index in range(index+1, len(sequence)):
            if isinstance(sequence[index], basestring):
                is_good = cps.Filter.LITERAL_PREDICATE in predicates
            else:
                matches = [p for p in predicates
                           if sequence[index].symbol == p.symbol]
                is_good = len(matches) == 1
                if is_good:
                    sequence[index] = matches[0]
            if not is_good:
                del sequence[index:]
                sequence += self.v.default(predicates)
                break
            if not isinstance(sequence[index], cps.Filter.FilterPredicate):
                break
            predicates = sequence[index].subpredicates
        new_text = self.v.build_string(structure)
        self.on_value_change(event, new_text)

    def add_to_sizer(self, sizer, item, index, address):
        '''Insert the item in the sizer at the right location
        
        sizer - sizer for the line
        
        item - the control to be added
        
        index - index of the control within the sizer
        
        address - address of the sizer
        '''
        key = tuple(address + [index])
        next_key = tuple(address + [index + 1])
        if self.sizer_item_dict.has_key(next_key):
            next_ctrl = self.sizer_item_dict[next_key]
        else:
            next_ctrl = self.stretch_spacer_dict[tuple(address)]
        index = self.get_sizer_index(sizer, next_ctrl)
        sizer.Insert(index, item, 0, wx.ALIGN_LEFT | wx.ALIGN_CENTER_HORIZONTAL)
        if not self.sizer_item_dict.has_key(key):
            self.sizer_item_dict[key] = item
            
    def make_literal(self, token, index, address, sizer):
        name = self.literal_name(index, address)
        literal_ctrl = self.find_and_mark(name)
        if literal_ctrl is not None:
            if literal_ctrl.GetValue() != token:
                literal_ctrl.SetValue(token)
            return literal_ctrl
        literal_ctrl = wx.TextCtrl(self.panel, -1, token, name=name)
        literal_ctrl.Bind(wx.EVT_TEXT, 
                          lambda event: self.on_literal_changed(event, index, address))
        self.add_to_sizer(sizer, literal_ctrl, index, address)
        return literal_ctrl
        
    def on_literal_changed(self, event, index, address):
        logger.debug("Literal at %d / %s changed" % (index, self.saddress(address)))
        structure = self.v.parse()
        sequence = self.find_address(structure, address)
        sequence[index] = event.GetString()
        new_text = self.v.build_string(structure)
        self.on_value_change(event, new_text)

    def make_anyall_ctrl(self, address):
        anyall = wx.Choice(self.panel, -1, choices = self.any_all_choices(),
                           name = self.anyall_choice_name(address))
        anyall.Bind(wx.EVT_CHOICE, 
                    lambda event: self.on_anyall_changed(event, address))
        return anyall
    
    def on_anyall_changed(self, event, address):
        logger.debug("Any / all choice at %s changed" % self.saddress(address))
        structure = self.v.parse()
        sequence = self.find_address(structure, address)
        predicate = self.ANY_ALL_PREDICATES[event.GetSelection()]
        sequence[0] = predicate
        new_text = self.v.build_string(structure)
        self.on_value_change(event, new_text)
        
    def find_address(self, sequence, address):
        '''Find the sequence with the given address'''
        if len(address) == 0:
            return sequence
        subsequence = sequence[address[0] + 1]
        return self.find_address(subsequence, address[1:])
    
    def populate_subpanel(self, structure, address):
        parent_sizer = self.panel.Sizer
        any_all_name = self.anyall_choice_name(address)
        anyall = self.find_and_mark(any_all_name)
        self.hide_show_dict[self.static_text_name(0, address)] = True
        if len(address) == 0:
            self.hide_show_dict[self.static_text_name(1, address)] = True
        if anyall is None:
            anyall = self.make_anyall_ctrl(address)
            sizer = self.get_sizer(address)
            idx = self.get_sizer_index(sizer,
                                       self.stretch_spacer_dict[tuple(address)])
            if len(address) == 0:
                text = wx.StaticText(self.panel, -1, "Match", 
                                     name = self.static_text_name(0, address))
                sizer.Insert(idx, text, 0,
                             wx.ALIGN_LEFT | wx.ALIGN_CENTER_VERTICAL)
                sizer.InsertSpacer(idx+1, (3,0))
                sizer.Insert(idx+2, anyall, 0, 
                             wx.ALIGN_LEFT | wx.ALIGN_CENTER_VERTICAL)
                sizer.InsertSpacer(idx+3, (3,0))
                text = wx.StaticText(self.panel, -1, "of the following rules", 
                                     name = self.static_text_name(1, address))
                sizer.Insert(idx+4, text,
                          0, wx.ALIGN_LEFT | wx.ALIGN_CENTER_VERTICAL)
            else:
                sizer.Insert(idx, anyall, 0,
                          wx.ALIGN_LEFT | wx.ALIGN_CENTER_VERTICAL | wx.RIGHT)
                sizer.InsertSpacer(idx+1, (3,0))
                text = wx.StaticText(self.panel, -1, "of the following are true",
                                     name = self.static_text_name(0, address))
                sizer.Insert(idx+2, text,
                          0, wx.ALIGN_LEFT | wx.ALIGN_CENTER_VERTICAL)
        else:
            self.hide_show_dict[self.line_name(address)] = True
            if len(address) > 0:
                #
                # Show the buttons for the anyall if not top level
                #
                self.hide_show_dict[self.remove_button_name(address)] = True
                self.hide_show_dict[self.add_button_name(address)] = True
                self.hide_show_dict[self.add_group_button_name(address)] = True
            
        if anyall.GetStringSelection() != structure[0].display_name:
            anyall.SetStringSelection(structure[0].display_name)
            anyall.SetToolTipString(structure[0].doc)
        #
        # Now each subelement should be a list.
        #
        for subindex, substructure in enumerate(structure[1:]):
            subaddress = address + [subindex]
            if substructure[0].subpredicates is list:
                # A sublist
                self.populate_subpanel(substructure, subaddress)
            else:
                # A list of predicates
                sizer = self.get_sizer(subaddress)
                predicates = self.v.predicates
                for i, token in enumerate(substructure):
                    if isinstance(token, basestring):
                        literal_ctrl = self.make_literal(
                            token, i, subaddress, sizer)
                    else:
                        choice_ctrl = self.make_predicate_choice(
                            predicates, i, subaddress, sizer)
                        if choice_ctrl.GetStringSelection() != token.display_name:
                            choice_ctrl.SetStringSelection(token.display_name)
                        choice_ctrl.SetToolTipString(token.doc)
                        predicates = token.subpredicates
        #
        # Don't allow delete of only rule
        #
        name = self.remove_button_name(address + [0])
        delete_button = self.panel.FindWindowByName(name)
        delete_button.Enable(len(structure) > 2)
    
    @property
    def key(self):
        return str(self.v.key())

    def saddress(self, address):
        return "_".join([str(x) for x in address])
    
    def anyall_choice_name(self, address):
        return "%s_filter_anyall_%s" % (self.key, self.saddress(address))
    
    def choice_name(self, index, address):
        return "%s_choice_%d_%s" % (self.key, index, self.saddress(address))
    
    def literal_name(self, index, address):
        return "%s_literal_%d_%s" % (self.key, index, self.saddress(address))
    
    def remove_button_name(self, address):
        return "%s_remove_%s" % (self.key, self.saddress(address))
    
    def add_button_name(self, address):
        return "%s_add_%s" % (self.key, self.saddress(address))
    
    def add_group_button_name(self, address):
        return "%s_group_%s" % (self.key, self.saddress(address))
    def line_name(self, address):
        return "%s_line_%s" % (self.key, self.saddress(address))
    def static_text_name(self, index, address):
        return "%s_static_text_%d_%s" % (self.key, index, self.saddress(address))
    
class FileCollectionDisplayController(object):
    '''This class provides the UI for the file collection display
    
    The UI has a browse button, a hide checkbox and a tree control.
    '''
    IMAGE_LIST = wx.ImageList(16, 16, 3)
    FOLDER_IMAGE_INDEX = IMAGE_LIST.Add(
        wx.ArtProvider.GetBitmap(wx.ART_FOLDER, 
                                 wx.ART_OTHER, size = (16,16)))
    FOLDER_OPEN_IMAGE_INDEX = IMAGE_LIST.Add(
        wx.ArtProvider.GetBitmap(wx.ART_FOLDER_OPEN, 
                                 wx.ART_OTHER, size = (16,16)))
    FILE_IMAGE_INDEX = IMAGE_LIST.Add(
        wx.ArtProvider.GetBitmap(wx.ART_NORMAL_FILE,
                                 wx.ART_OTHER, size = (16,16)))
    IMAGE_PLANE_IMAGE_INDEX = IMAGE_LIST.Add(
        get_builtin_image("microscope-icon_16").ConvertToBitmap())
    IMAGE_PLANES_IMAGE_INDEX = IMAGE_LIST.Add(
        get_builtin_image("microscopes_16").ConvertToBitmap())
    COLOR_IMAGE_INDEX = IMAGE_LIST.Add(
        get_builtin_image("microscope-color_16").ConvertToBitmap())
    MOVIE_IMAGE_INDEX = IMAGE_LIST.Add(
        get_builtin_image("movie_16").ConvertToBitmap())
    
    ACTIVE_COLOR = wx.SystemSettings.GetColour(wx.SYS_COLOUR_WINDOWTEXT)
    FILTERED_COLOR = wx.SystemSettings.GetColour(wx.SYS_COLOUR_GRAYTEXT)
    class FCDCFileDropTarget(wx.FileDropTarget):
        def __init__(self, callback_fn):
            super(self.__class__, self).__init__()
            self.callback_fn = callback_fn
            
        def OnDropFiles(self, x, y, filenames):
            self.callback_fn(x, y, filenames)
            
    def __init__(self, module_view, v):
        assert isinstance(v, cps.FileCollectionDisplay)
        self.module_view = module_view
        self.v = v
        self.walks_in_progress = {}
        self.panel = wx.Panel(self.module_view.module_panel, -1,
                              name = edit_control_name(v))
        self.panel.controller = self
        self.panel.Sizer = wx.BoxSizer(wx.VERTICAL)
        sizer = wx.BoxSizer(wx.HORIZONTAL)
        self.panel.Sizer.Add(sizer, 0, wx.EXPAND)
        self.status_text = wx.StaticText(self.panel, -1)
        sizer.Add(self.status_text, 0, wx.ALIGN_LEFT | wx.ALIGN_CENTER)
        sizer.AddStretchSpacer()
        sizer.Add(wx.StaticText(self.panel, -1, 
                                "Drag folders and/or files here or"), 
                  0, wx.ALIGN_LEFT | wx.ALIGN_CENTER)
        sizer.AddSpacer((3,0))
        browse_button = wx.Button(self.panel, -1, "Browse...")
        sizer.Add(browse_button, 0, wx.ALIGN_LEFT | wx.ALIGN_CENTER)
        browse_button.Bind(wx.EVT_BUTTON, self.on_browse)
        tree_style = wx.TR_HIDE_ROOT | wx.TR_HAS_BUTTONS | wx.TR_MULTIPLE
        self.tree_ctrl = wx.TreeCtrl(self.panel, -1,
                                     style = tree_style)
        self.panel.Sizer.Add(self.tree_ctrl, 1, wx.EXPAND)
        self.tree_ctrl.SetImageList(self.IMAGE_LIST)
        self.tree_ctrl.Bind(wx.EVT_TREE_ITEM_MENU, self.on_tree_item_menu)
        self.tree_ctrl.Bind(wx.EVT_TREE_KEY_DOWN, self.on_tree_key_down)
        self.panel.Bind(wx.EVT_WINDOW_DESTROY, self.on_destroy)
        self.root_item = self.tree_ctrl.AddRoot("I am the invisible root")
        self.tree_ctrl.SetPyData(self.root_item, None)
        self.tree_ctrl.SetItemImage(self.root_item, self.FOLDER_IMAGE_INDEX)
        self.tree_ctrl.SetItemImage(self.root_item, 
                                    self.FOLDER_OPEN_IMAGE_INDEX,
                                    wx.TreeItemIcon_Expanded)
        self.tree_ctrl.SetMinSize((100, 300))
        self.tree_ctrl.SetMaxSize((sys.maxint, 300))
        self.file_drop_target = self.FCDCFileDropTarget(self.on_drop_files)
        self.tree_ctrl.SetDropTarget(self.file_drop_target)
        sizer = wx.BoxSizer(wx.HORIZONTAL)
        self.panel.Sizer.Add(sizer, 0, wx.EXPAND)
        self.hide_show_ctrl = wx.CheckBox(self.panel, -1,
                                          self.v.hide_text)
        sizer.Add(self.hide_show_ctrl, 0, 
                  wx.ALIGN_LEFT | wx.ALIGN_BOTTOM)
        self.hide_show_ctrl.Bind(wx.EVT_CHECKBOX, self.on_hide_show_checked)
        self.hide_show_ctrl.Value = not self.v.show_filtered
        sizer.AddStretchSpacer()
        self.stop_button = wx.Button(self.panel, -1, "Stop")
        self.stop_button.Enable(False)
        self.stop_button.Bind(wx.EVT_BUTTON, self.on_stop)
        sizer.Add(self.stop_button, 0, wx.ALIGN_LEFT | wx.ALIGN_CENTER_VERTICAL)
        self.pause_button = wx.Button(self.panel, -1, "Pause")
        self.pause_button.Enable(False)
        self.pause_button.Bind(wx.EVT_BUTTON, self.on_pause_resume)
        sizer.Add(self.pause_button, 0, wx.ALIGN_LEFT | wx.ALIGN_CENTER_VERTICAL)
        v.set_update_function(self.request_update)
        self.needs_update = False
        self.modpath_to_item = {}
        self.latency = 500 # latency between update request and update
        self.request_update()
        
    def __del__(self):
        self.on_destroy(None)
        
    def on_destroy(self, event):
        for stop_fn in self.walks_in_progress.values():
            stop_fn(W.THREAD_STOP)
        self.walks_in_progress.clear()

    def on_browse(self, event):
        logger.debug("Browsing for file collection directory")
        dlg = wx.DirDialog(self.panel, "Select a directory to add")
        try:
            if dlg.ShowModal() == wx.ID_OK:
                self.add_directory(dlg.Path)
        finally:
            del dlg
            
    def on_stop(self, event):
        '''Stop button pressed'''
        for fn in self.walks_in_progress.values():
            fn(W.THREAD_STOP)
        self.walks_in_progress.clear()
        self.pause_button.Label = "Pause"
        self.pause_button.Enable(False)
        self.stop_button.Enable(False)
        
    def on_pause_resume(self, event):
        '''Pause / resume pressed'''
        if self.pause_button.Label == "Pause":
            action = W.THREAD_PAUSE
            self.pause_button.Label = "Resume"
        else:
            action = W.THREAD_RESUME
            self.pause_button.Label = "Pause"
        for fn in self.walks_in_progress.values():
            fn(action)
            
    def add_directory(self, path):
        key = str(uuid.uuid4())
        def completed_fn():
            del self.walks_in_progress[key]
            if len(self.walks_in_progress) == 0:
                self.stop_button.Enable(False)
                self.pause_button.Enable(False)
                
        def walk_fn(dirpath, dirnames, filenames):
            self.add_files(dirpath, filenames)
        stop_fn = W.walk_in_background(path, walk_fn, completed_fn, 
                                       self.add_image_metadata)
        self.walks_in_progress[key] = stop_fn
        self.stop_button.Enable(True)
        self.pause_button.Enable(True)
        
    def add_file_metadata(self, paths):
        key = str(uuid.uuid4())
        def completed_fn():
            del self.walks_in_progress[key]
        stop_fn = W.get_metadata_in_background(paths, self.add_image_metadata, 
                                               completed_fn)
        self.walks_in_progress[key] = stop_fn
        self.stop_button.Enable(True)
        self.pause_button.Enable(True)
        
    def add_files(self, dirpath, filenames):
        self.status_text.Label = "Processing directory: %s (%d files)" % \
            (os.path.split(dirpath)[1], len(filenames))
        tree = filenames
        while True:
            new_dirpath, directory = os.path.split(dirpath)
            if len(new_dirpath) == 0 or len(directory) == 0:
                self.v.add(((dirpath, tree),))
                return
            tree = ((directory, tree),)
            dirpath = new_dirpath
            
    def add_item(self, modpath, text=None):
        '''Add an item to the tree
        
        modpath - a collection of path parts to the item in the tree
        text - the text to appear in the item
        '''
        parent_key = tuple(modpath[:-1])
        modpath = tuple(modpath)
        if self.modpath_to_item.has_key(modpath):
            item = self.modpath_to_item[modpath]
            if text is not None:
                self.tree_ctrl.SetItemText(item, text)
            return item
            
        if text is None:
            text = modpath[-1]
        if len(modpath) == 1:
            parent_item = self.root_item
        elif self.modpath_to_item.has_key(parent_key):
            parent_item = self.modpath_to_item[parent_key]
        else:
            parent_item = self.add_item(self, parent_key)
        item = self.tree_ctrl.AppendItem(parent_item, text)
        self.tree_ctrl.SetPyData(item, modpath[-1])
        self.modpath_to_item[modpath] = item
        return item
    
    def remove_item(self, modpath):
        modpath = tuple(modpath)
        if self.modpath_to_item.has_key(modpath):
            item = self.modpath_to_item[modpath]
            n_children = self.tree_ctrl.GetChildrenCount(item, False)
            if n_children > 0:
                child, cookie = self.tree_ctrl.GetFirstChild(item)
                child_tokens = []
                for i in range(n_children):
                    child_tokens.append(self.tree_ctrl.GetItemPyData(child))
                    child = self.tree_ctrl.GetNextSibling(child)
                for child_token in child_tokens:
                    sub_modpath = list(modpath) + [child_token]
                    self.remove_item(sub_modpath)
            self.tree_ctrl.Delete(self.modpath_to_item[modpath])
            del self.modpath_to_item[modpath]
            
    @classmethod
    def get_modpath(cls, path):
        '''Break a path into its components'''
        result = []
        while True:
            new_path, part = os.path.split(path)
            if len(new_path) == 0 or len(part) == 0:
                result.insert(0, path)
                return result
            result.insert(0, part)
            path = new_path
            
    def add_image_metadata(self, path, metadata):
        modpath = self.get_modpath(path)
        self.status_text.Label = "Processing file: %s" % modpath[-1]
        if (metadata.image_count == 1):
            m = {}
            image_id = self.FILE_IMAGE_INDEX
            pixels = metadata.image(0).Pixels
            m[cpp.ImagePlaneDetails.MD_SIZE_C] = str(pixels.SizeC)
            m[cpp.ImagePlaneDetails.MD_SIZE_Z] = str(pixels.SizeZ)
            m[cpp.ImagePlaneDetails.MD_SIZE_T] = str(pixels.SizeT)
            
            if pixels.SizeC == 1:
                #
                # Monochrome image
                #
                m[cpp.ImagePlaneDetails.MD_COLOR_FORMAT] = \
                    cpp.ImagePlaneDetails.MD_MONOCHROME
                image_id = self.IMAGE_PLANE_IMAGE_INDEX
            elif pixels.channel_count == 1:
                #
                # Oh contradictions! It's interleaved, really RGB or RGBA
                # 
                m[cpp.ImagePlaneDetails.MD_COLOR_FORMAT] = \
                    cpp.ImagePlaneDetails.MD_RGB
                image_id = self.COLOR_IMAGE_INDEX
            else:
                m[cpp.ImagePlaneDetails.MD_COLOR_FORMAT] = \
                    cpp.ImagePlaneDetails.MD_PLANAR
                image_id = self.COLOR_IMAGE_INDEX
            self.v.add_metadata(modpath, m)
            if not self.needs_update:
                #
                # Only do if no update pending - will happen if there is
                # an update.
                #
                item = self.get_item_from_modpath(modpath)
                if item is not None:
                    if pixels.SizeT > 1:
                        image_id = self.MOVIE_IMAGE_INDEX
                        text = "%s: %d frames" % (
                            self.tree_ctrl.GetItemPyData(item),
                            pixels.SizeT)
                        self.tree_ctrl.SetItemText(item, text)
                    self.tree_ctrl.SetItemImage(item, image_id)
                
        #
        # If there are planes, we create image plane descriptors for them
        #
        n_series = metadata.image_count
        subimage_metadata = {}
        for series in range(n_series):
            pixels = metadata.image(series).Pixels
            if pixels.plane_count > 0:
                for index in range(pixels.plane_count):
                    addr = (series, index, None)
                    m = {}
                    subimage_metadata[addr] = m
                    plane = pixels.Plane(index)
                    c = plane.TheC
                    m[cpp.ImagePlaneDetails.MD_T] = plane.TheT
                    m[cpp.ImagePlaneDetails.MD_Z] = plane.TheZ
                    if pixels.channel_count > c:
                        channel = pixels.Channel(c)
                        channel_name = channel.Name
                        if channel_name is not None:
                            m[cpp.ImagePlaneDetails.MD_CHANNEL_NAME] = channel_name
                        if channel.SamplesPerPixel == 1:
                            m[cpp.ImagePlaneDetails.MD_COLOR_FORMAT] = \
                                cpp.ImagePlaneDetails.MD_MONOCHROME
                        else:
                            m[cpp.ImagePlaneDetails.MD_COLOR_FORMAT] = \
                                cpp.ImagePlaneDetails.MD_RGB
            elif pixels.SizeZ > 1 or pixels.SizeT > 1:
                #
                # Movie metadata might not have planes
                #
                if pixels.SizeC == 1:
                    color_format = cpp.ImagePlaneDetails.MD_MONOCHROME
                    n_channels = 1
                elif pixels.channel_count == 1:
                    color_format = cpp.ImagePlaneDetails.MD_RGB
                    n_channels = 1
                else:
                    color_format = cpp.ImagePlaneDetails.MD_MONOCHROME
                    n_channels = pixels.SizeC
                n = 1
                dims = []
                for d in pixels.DimensionOrder[2:]:
                    if d == 'C':
                        dim = n_channels
                        c_idx = len(dims)
                    elif d == 'Z':
                        dim = pixels.SizeZ
                        z_idx = len(dims)
                    elif d == 'T':
                        dim = pixels.SizeT
                        t_idx = len(dims)
                    else:
                        raise ValueError(
                            "Unsupported dimension order for file %s: %s" %
                            (path, pixels.DimensionOrder))
                    dims.append(dim)
                index_order = np.mgrid[0:dims[0], 0:dims[1], 0:dims[2]]
                c_indexes = index_order[c_idx].flatten()
                z_indexes = index_order[z_idx].flatten()
                t_indexes = index_order[t_idx].flatten()
                for index, (c_idx, z_idx, t_idx) in \
                    enumerate(zip(c_indexes, z_indexes, t_indexes)):
                    channel = pixels.Channel(c_idx)
                    addr = (series, index, None)
                    metadata = { 
                        cpp.ImagePlaneDetails.MD_SIZE_C: channel.SamplesPerPixel,
                        cpp.ImagePlaneDetails.MD_SIZE_Z: 1,
                        cpp.ImagePlaneDetails.MD_SIZE_T: 1,
                        cpp.ImagePlaneDetails.MD_COLOR_FORMAT: color_format }
                    channel_name = channel.Name
                    if channel_name is not None and len(channel_name) > 0:
                        metadata[cpp.ImagePlaneDetails.MD_CHANNEL_NAME] = \
                            channel_name
                    subimage_metadata[addr] = metadata
        if len(subimage_metadata) > 0:
            mods = [(modpath[-1], list(subimage_metadata.keys()))]
            for node in reversed(modpath[:-1]):
                mods = [(node, mods)]
            self.v.add(mods)
            for subimage in subimage_metadata.keys():
                self.v.add_metadata(modpath + [subimage], 
                                    subimage_metadata[subimage])
                    
    def on_drop_files(self, x, y, filenames):
        d = {}
        pathnames = []
        for filename in filenames:
            self.status_text.Label = "Starting work on %s" % \
                os.path.split(filename)[1]
            if os.path.isdir(filename):
                self.add_directory(filename)
            else:
                directory, f = os.path.split(filename)
                if not d.has_key(directory):
                    d[directory] = []
                d[directory].append(f)
                pathnames.append(filename)
        for dirpath, ff in d.iteritems():
            self.add_files(dirpath, ff)
        if len(pathnames) > 0:
            self.add_file_metadata(pathnames)
        
    def on_tree_item_menu(self, event):
        logger.debug("On tree item menu")
        
    def on_tree_key_down(self, event):
        logger.debug("On tree key down")
        key = event.GetKeyCode()
        if key == wx.WXK_DELETE:
            self.on_delete_selected(event)
            
    def on_delete_selected(self, event):
        mods = [self.get_item_address(item) 
                for item in self.tree_ctrl.GetSelections()]
        mods = filter(lambda x: x is not None, mods)
        self.v.remove(mods)
        
    def get_item_address(self, item):
        '''Get an item's address as a collection of names'''
        result = None
        while True:
            name = self.tree_ctrl.GetItemPyData(item)
            if name is None:
                break;
            else:
                if result is None:
                    result = name
                else:
                    result = (name, (result,))
                item = self.tree_ctrl.GetItemParent(item)
        return result
    
    def get_item_from_modpath(self, modpath):
        '''Get an item from its modpath
        
        returns the tree item id or None if not found.
        '''
        return self.modpath_to_item.get(tuple(modpath))
        
    def request_update(self, event=None):
        if not self.needs_update:
            self.needs_update = True
            wx.CallLater(self.latency * 4 / 3, self.update)
            self.request_update_timestamp = time.time()
            
    def update(self):
        if not self.needs_update:
            return
        self.latency = time.time() - self.request_update_timestamp
        try:
            self.update_subtree(self.v.file_tree, self.root_item, False, [])
        finally:
            self.needs_update = False
        
    def update_subtree(self, file_tree, parent_item, is_filtered, modpath):
        existing_items = {}
        show_filtered = self.v.show_filtered
        needs_sort = False
        child_count = self.tree_ctrl.GetChildrenCount(parent_item, False)
        if child_count > 0:
            child_item_id, cookie = self.tree_ctrl.GetFirstChild(parent_item)
            for i in range(child_count):
                existing_items[self.tree_ctrl.GetItemPyData(child_item_id)] = \
                    [child_item_id, False]
                if i < child_count - 1:
                    child_item_id = \
                        self.tree_ctrl.GetNextSibling(child_item_id)
            
        for x in file_tree.keys():
            sub_modpath = modpath + [x]
            if x is None:
                continue
            if isinstance(file_tree[x], bool) or isinstance(x, tuple):
                metadata = self.v.get_metadata(sub_modpath)
                node_is_filtered = (not file_tree[x]) or is_filtered
                if node_is_filtered and not show_filtered:
                    continue
                if isinstance(x, tuple):
                    if (metadata is not None and
                        metadata.has_key(cpp.ImagePlaneDetails.MD_CHANNEL_NAME)):
                        name = "series =%2d, index =%3d, channel=%s" % (
                            x[0], x[1], metadata[cpp.ImagePlaneDetails.MD_CHANNEL_NAME])
                    else:
                        name = "series =%2d, index=%3d" % (x[0], x[1])
                else:
                    name = x
                if existing_items.has_key(x):
                    existing_items[x][1] = True
                    item_id = existing_items[x][0]
                    self.tree_ctrl.SetItemText(item_id, name)
                else:
                    item_id = self.add_item(sub_modpath, name)
                    existing_items[x] = (item_id, True)
                    needs_sort = True
                    
                image_id = self.FILE_IMAGE_INDEX
                if metadata is not None and len(metadata) > 0:
                    if (metadata.has_key(cpp.ImagePlaneDetails.MD_SIZE_T) and
                        int(metadata[cpp.ImagePlaneDetails.MD_SIZE_T]) > 1):
                        image_id = self.MOVIE_IMAGE_INDEX
                    elif (metadata.has_key(cpp.ImagePlaneDetails.MD_COLOR_FORMAT) and
                          metadata[cpp.ImagePlaneDetails.MD_COLOR_FORMAT] != 
                          cpp.ImagePlaneDetails.MD_MONOCHROME):
                        image_id = self.COLOR_IMAGE_INDEX
                    else:
                        image_id = self.IMAGE_PLANE_IMAGE_INDEX
                        
                self.tree_ctrl.SetItemImage(item_id, image_id)
            elif isinstance(file_tree[x], dict):
                subtree = file_tree[x]
                node_is_filtered = (not subtree[None]) or is_filtered
                unfiltered_subfolders, filtered_subfolders, \
                    unfiltered_files, filtered_files = \
                    self.get_file_and_folder_counts(subtree)
                n_subfolders = unfiltered_subfolders + filtered_subfolders
                n_files = unfiltered_files + filtered_files
                if node_is_filtered and not show_filtered:
                    continue
                if (len(subtree) > 1 and 
                    all([self.v.mod_is_image_plane(k) or k is None
                         for k in subtree.keys()])):
                    metadata = self.v.get_metadata(sub_modpath)
                    if (metadata is not None and 
                        metadata.has_key(cpp.ImagePlaneDetails.MD_SIZE_T)
                        and int(metadata[cpp.ImagePlaneDetails.MD_SIZE_T]) > 1):
                        image_id = self.MOVIE_IMAGE_INDEX
                        text = "%s\t(%d frames)" % (x, len(subtree))
                    else:
                        image_id = self.IMAGE_PLANES_IMAGE_INDEX
                        text = "%s\t(%d image planes)" % (x, len(subtree))
                    expanded_image_id = image_id
                else:
                    image_id = self.FOLDER_IMAGE_INDEX
                    expanded_image_id = self.FOLDER_OPEN_IMAGE_INDEX
                    text = ""+x
                    if n_subfolders > 0 or n_files > 0:
                        text += " ("
                        if n_subfolders > 0:
                            if node_is_filtered:
                                text += "\t%d folders" % n_subfolders
                            else:
                                text += "\t%d of %d folders" % (
                                    unfiltered_subfolders, n_subfolders)
                            if n_files > 0:
                                text += ", "
                        if n_files > 0:
                            if node_is_filtered:
                                text += "\t%d files" % n_files
                            else:
                                text += "\t%d of %d files" % (
                                    unfiltered_files, n_files)
                        text += ")"
                if existing_items.has_key(x):
                    existing_items[x][1] = True
                    item_id = existing_items[x][0]
                    self.tree_ctrl.SetItemText(item_id, text)
                else:
                    item_id = self.add_item(sub_modpath, text)
                    existing_items[x] = (item_id, True)
                    needs_sort = True
                self.tree_ctrl.SetItemImage(item_id, image_id)
                self.tree_ctrl.SetItemImage(item_id, expanded_image_id,
                                            wx.TreeItemIcon_Expanded)
                has_children = n_subfolders + n_files > 0
                self.tree_ctrl.SetItemHasChildren(item_id, has_children)
                self.update_subtree(subtree, item_id, node_is_filtered, 
                                    sub_modpath)
                    
            color = self.FILTERED_COLOR if node_is_filtered else self.ACTIVE_COLOR
            self.tree_ctrl.SetItemTextColour(item_id, color)
        for last_part, (item_id, keep) in existing_items.iteritems():
            if not keep:
                self.remove_item(modpath + [last_part])
        if needs_sort:
            self.tree_ctrl.SortChildren(parent_item)
            
    @classmethod
    def get_file_and_folder_counts(cls, tree):
        '''Count the number of files and folders in the tree
        
        returns the number of immediate unfiltered and filtered subfolders
        and number of unfiltered and filtered files in the hierarchy
        '''
        unfiltered_subfolders = filtered_subfolders = 0
        unfiltered_files = filtered_files = 0
        for key in tree:
            if key is None:
                continue
            if isinstance(tree[key], bool):
                if tree[key]:
                    unfiltered_files += 1
                else:
                    filtered_files += 1
            else:
                is_filtered = not tree[key][None]
                if is_filtered:
                    unfiltered_subfolders += 1
                else:
                    filtered_subfolders += 1
                ufolders, ffolders, ufiles, ffiles = \
                    cls.get_file_and_folder_counts(tree[key])
                filtered_files += ffiles
                if is_filtered:
                    filtered_files += ufiles
                else:
                    unfiltered_files += ufiles
        return unfiltered_subfolders, filtered_subfolders, unfiltered_files, \
               filtered_files
    
    def on_hide_show_checked(self, event):
        self.v.show_filtered = not self.hide_show_ctrl.Value
        self.request_update(event)
                
class ModuleSizer(wx.PySizer):
    """The module sizer uses the maximum best width of the setting
    edit controls to compute the column widths, then it sets the text
    controls to wrap within the remaining space, then it uses the best
    height of each text control to lay out the rows.
    """
    
    def __init__(self,rows,cols=2):
        wx.PySizer.__init__(self)
        self.__rows = rows
        self.__cols = cols
        self.__min_text_width = 150
        self.__printed_exception = False
        self.__items = []
    
    def get_item(self, i, j):
        if len(self.__items) <= j or len(self.__items[j]) <= i:
            return None
        return self.__items[j][i]
    
    def Reset(self, rows, cols=3, destroy_windows=True):
        if destroy_windows:
            windows = []
            for j in range(self.__rows):
                for i in range(self.__cols):
                    item = self.get_item(i,j)
                    if item is None:
                        print "Missing item"
                    if item.IsWindow():
                        window = item.GetWindow()
                        if isinstance(window, wx.Window):
                            windows.append(window)
            for window in windows:
                window.Hide()
                window.Destroy()
        self.Clear(False)    
        self.__rows = rows
        self.__cols = cols
        self.__items = []
        
    def Add(self, control, *args, **kwargs):
        if len(self.__items) == 0 or len(self.__items[-1]) == self.__cols:
            self.__items.append([])
        item = super(ModuleSizer, self).Add(control, *args, **kwargs)
        self.__items[-1].append(item)
        return item
    
    def CalcMin(self):
        """Calculate the minimum from the edit controls.  Returns a
        wx.Size where the height is the total height of the grid and
        the width is self.__min_text_width plus the widths of the edit
        controls and help controls.
        """
        try:
            if (self.__rows * self.__cols == 0 or 
                self.Children is None or
                len(self.Children) == 0):
                return wx.Size(0,0)
            height = 0
            for j in range(0,self.__rows):
                height_border = max([self.get_item(col,j).GetBorder() 
                                     for col in range(2)
                                     if self.get_item(col,j) is not None])
                height += self.get_row_height(j) + 2*height_border
            self.__printed_exception = False
            return wx.Size(self.calc_edit_size()[0] + self.__min_text_width + 
                           self.calc_help_size()[0],
                           height)
        except:
            # This happens, hopefully transiently, on the Mac
            if not self.__printed_exception:
                logger.error("WX internal error detected", exc_info=True)
                self.__printed_exception = True
            return wx.Size(0,0)

    def get_row_height(self, j):
        height = 0
        for i in range(self.__cols):
            item = self.get_item(i, j)
            if item is None:
                continue
            if item.IsWindow() and isinstance(item.GetWindow(), wx.StaticLine):
                height = max(height, item.CalcMin()[1] * 1.25)
            else:
                height = max(height, item.CalcMin()[1])
        return height
        
    def calc_column_size(self, j):
        """Return a wx.Size with the total height of the controls in
        column j and the maximum of their widths.
        """
        height = 0
        width = 0
        for i in range(self.__rows):
            item = self.get_item(j, i)
            if item is None:
                continue
            size = item.CalcMin()
            height += size[1]
            width = max(width, size[0])
        return wx.Size(width, height)
        
    def calc_help_size(self):
        return self.calc_column_size(2)

    def calc_edit_size(self):
        return self.calc_column_size(1)
    
    def calc_max_text_width(self):
        width = self.__min_text_width
        for i in range(self.__rows):
            item = self.get_item(0, i)
            if item is None:
                continue
            control = item.GetWindow()
            assert isinstance(control, wx.StaticText), 'Control at column 0, '\
                '%d of grid is not StaticText: %s'%(i, str(control))
            text = control.GetLabel().replace('\n', ' ')
            ctrl_width = control.GetTextExtent(text)[0] + 2 * item.GetBorder()
            width = max(width, ctrl_width)
        return width

    
    def RecalcSizes(self):
        """Recalculate the sizes of our items, resizing the text boxes
        as we go.
        """
        if self.__rows * self.__cols == 0:
            return
        try:
            size = self.GetSize()
            width = size[0] - 20
            edit_width = self.calc_edit_size()[0]
            help_width = self.calc_help_size()[0]
            max_text_width = self.calc_max_text_width()
            if edit_width + help_width + max_text_width < width:
                edit_width = width - max_text_width - help_width
            elif edit_width * 4 < width:
                edit_width = width / 4
            text_width = max([width - edit_width - help_width, 
                              self.__min_text_width])
            widths = [text_width, edit_width, help_width]
            #
            # Change all static text controls to wrap at the text width. Then
            # ask the items how high they are and do the layout of the line.
            #
            height = 0
            panel = self.GetContainingWindow()
            for i in range(self.__rows):
                text_item = self.get_item(0, i)
                edit_item = self.get_item(1, i)
                inner_text_width = text_width - 2 * text_item.GetBorder() 
                control = text_item.GetWindow()
                assert isinstance(control, wx.StaticText), 'Control at column 0, %d of grid is not StaticText: %s'%(i,str(control))
                text = control.GetLabel()
                edit_control = edit_item.GetWindow()
                height_border = max([x.GetBorder() for x in (edit_item, text_item)])
                if (isinstance(edit_control, wx.StaticLine) and
                    len(text) == 0):
                    #
                    # A line spans both columns
                    #
                    text_item.Show(False)
                    # make the divider height the same as a text row plus some
                    item_height = self.get_row_height(i)
                    assert isinstance(edit_item, wx.SizerItem)
                    border = edit_item.GetBorder()
                    third_width = (text_width + edit_width - 2*border) / 3
                    item_location = wx.Point(text_width - third_width / 2, 
                                             height + border + item_height / 2)
                    item_size = wx.Size(third_width, edit_item.Size[1])
                    #item_location = panel.CalcScrolledPosition(item_location)
                    edit_item.SetDimension(item_location, item_size)
                else:
                    text_item.Show(True)
                    if (text_width > self.__min_text_width and
                        (text.find('\n') != -1 or
                         control.GetTextExtent(text)[0] > inner_text_width)):
                        text = text.replace('\n',' ')
                        control.SetLabel(text)
                        control.Wrap(inner_text_width)
                    for j in range(self.__cols):
                        item = self.get_item(j, i)
                        if (item.Flag & wx.EXPAND) == 0:
                            item_size = item.CalcMin()
                        else:
                            item_size = wx.Size(widths[j], item.CalcMin()[1])
                        item_location = wx.Point(sum(widths[0:j]), height)
                        #item_location = panel.CalcScrolledPosition(item_location)
                        item.SetDimension(item_location, item_size)
                height += self.get_row_height(i) + 2*height_border
            panel.SetVirtualSizeWH(width, height+20)
        except:
            # This happens, hopefully transiently, on the Mac
            if not self.__printed_exception:
                logger.warning("Detected WX error", exc_info=True)
                self.__printed_exception = True

validation_queue_lock = threading.RLock()
validation_queue = []  # heapq, protected by above lock.  Can change to Queue.PriorityQueue() when we no longer support 2.5
pipeline_queue_thread = None  # global, protected by above lock
validation_queue_semaphore = threading.Semaphore(0)
request_pipeline_cache = threading.local()  # used to cache the last requested pipeline

def validate_module(pipeline, module_num, callback):
    '''Validate a module and execute the callback on error on the main thread
    
    pipeline - a pipeline to be validated
    module_num - the module number of the module to be validated
    callback - a callback with the signature, "fn(setting, message, pipeline_data)"
    where setting is the setting that is in error and message is the message to
    display.
    '''
    modules = [m for m in pipeline.modules() if m.module_num == module_num]
    if len(modules) != 1:
        return
    module = modules[0]
    level = logging.INFO
    setting_idx = None
    message = None
    try:
        level = logging.ERROR
        module.test_valid(pipeline)  # this method validates each visible
                                     # setting first, then the module itself.
        level = logging.WARNING
        module.validate_module_warnings(pipeline)
        level = logging.INFO
    except cps.ValidationError, instance:
        message = instance.message
        setting_idx = [m.key() for m in module.visible_settings()].index(instance.get_setting().key())
    wx.CallAfter(callback, setting_idx, message, level)

def validation_queue_handler():
    from cellprofiler.utilities.jutil import attach, detach
    attach()
    try:
        while True:
            validation_queue_semaphore.acquire()  # wait for work
            with validation_queue_lock:
                if len(validation_queue) == 0:
                    continue
                priority, module_num, pipeline, callback = heapq.heappop(validation_queue)
            try:
                validate_module(pipeline, module_num, callback)
            except:
                pass
    finally:
        detach()

def request_module_validation(pipeline, module, callback, priority=PRI_VALIDATE_BACKGROUND):
    '''Request that a module be validated

    pipeline - pipeline in question
    module - module in question
    callback - call this callback if there is an error. Do it on the GUI thread
    '''
    global pipeline_queue_thread, validation_queue

    # start validation queue handler thread if not already started
    with validation_queue_lock:
        if pipeline_queue_thread is None:
            pipeline_queue_thread = threading.Thread(target=validation_queue_handler)
            pipeline_queue_thread.setDaemon(True)
            pipeline_queue_thread.start()

    # minimize copies of pipelines
    pipeline_hash = pipeline.settings_hash()
    if pipeline_hash != getattr(request_pipeline_cache, "pipeline_hash", None):
        request_pipeline_cache.pipeline_hash = pipeline_hash
        request_pipeline_cache.pipeline = pipeline.copy()

    pipeline_copy = request_pipeline_cache.pipeline
    if pipeline_copy.settings_hash() != pipeline_hash:
        logger.warning("Pipeline and pipeline.copy() have different values for settings_hash()")
        # compare pipelines, try to find the changed setting
        orig_modules = pipeline.modules()
        copy_modules = pipeline_copy.modules()
        # If module names are changed by the copy operation, that's too much to continue from.
        assert [m.module_name for m in orig_modules] == [m.module_name for m in copy_modules], \
            "Module names do not match from original and copy, giving up!\nOrig: %s\nCopy: %s" % \
            ([m.module_name for m in orig_modules], [m.module_name for m in copy_modules])
        for midx, (om, cm) in enumerate(zip(orig_modules, copy_modules)):
            orig_settings = [s.unicode_value.encode('utf-8') for s in om.settings()]
            copy_settings = [s.unicode_value.encode('utf-8') for s in cm.settings()]
            differences = [oset != cset for oset, cset in zip(orig_settings, copy_settings)]
            if True in differences:
                logger.warning("  Differences in module #%d %s:" % (midx, om.module_name))
                for sidx, (diff, oset, cset) in enumerate(zip(differences, orig_settings, copy_settings)):
                    if diff:
                        logger.warning("    Setting #%d: was %s now %s" % (sidx, repr(oset), repr(cset)))

    with validation_queue_lock:
        # walk heap (as a list) removing any same-or-lower priority occurrences
        # of this module_num, to prevent the heap from growing indefinitely.
        mnum = module.module_num
        validation_queue = [req for req in validation_queue \
                                if ((req[0] >= priority) and (req[1] == mnum))]
        heapq.heapify(validation_queue)
        # order heap by priority, then module_number.
        heapq.heappush(validation_queue, (priority, module.module_num, pipeline_copy, callback))
    validation_queue_semaphore.release()  # notify handler of work

def clear_validation_cache():
    '''clear the cache when a new pipeline is loaded.'''
    global request_pipeline_cache
    setattr(request_pipeline_cache, "pipeline_hash", None)<|MERGE_RESOLUTION|>--- conflicted
+++ resolved
@@ -19,14 +19,12 @@
 import threading
 import heapq
 import time
-<<<<<<< HEAD
 import traceback
 import uuid
 import cStringIO
-=======
->>>>>>> 56333f80
 import wx
 import wx.grid
+import sys
 
 logger = logging.getLogger(__name__)
 import cellprofiler.pipeline as cpp
@@ -1680,10 +1678,6 @@
         self.running_time = time.time() - self.last_idle_time
         default_fg_color = wx.SystemSettings.GetColour(wx.SYS_COLOUR_WINDOWTEXT)
         default_bg_color = cpprefs.get_background_color()
-<<<<<<< HEAD
-=======
-
->>>>>>> 56333f80
         if not self.__module:  # defensive coding, in case the module was deleted
             return
 
@@ -1695,50 +1689,6 @@
             # what we display is up to date.
             if setting_idx >= len(visible_settings):
                 return  # obviously changed, don't update display
-<<<<<<< HEAD
-            try:
-                # fast-path: check the reported setting first
-                level = logging.ERROR
-                visible_settings[setting_idx].test_valid(self.__pipeline)
-                self.__module.test_valid(self.__pipeline)
-                level = logging.WARNING
-                self.__module.validate_module_warnings(self.__pipeline)
-            except cps.ValidationError, instance:
-                message = instance.message
-                bad_setting = instance.get_setting()
-
-        if bad_setting is not None:
-            self.set_tool_tip(bad_setting, message)
-            static_text_name = text_control_name(bad_setting)
-            static_text = self.__module_panel.FindWindowByName(static_text_name)
-            if static_text is not None:
-                if level == logging.ERROR:
-                    if static_text.GetForegroundColour() != ERROR_COLOR:
-                        static_text.SetForegroundColour(ERROR_COLOR)
-                        static_text.SetBackgroundColour(default_bg_color)
-                        static_text.Refresh()
-                elif level == logging.WARNING:
-                    if static_text.GetBackgroundColour() != WARNING_COLOR:
-                        static_text.SetForegroundColour(default_fg_color)
-                        static_text.SetBackgroundColour(WARNING_COLOR)
-                        static_text.Refresh()
-        else:
-            try:
-                for setting in visible_settings:
-                    static_text_name = text_control_name(setting)
-                    static_text = self.__module_panel.FindWindowByName(
-                        static_text_name)
-                    if (static_text is not None and
-                        ((static_text.GetForegroundColour() == ERROR_COLOR) or
-                         (static_text.GetBackgroundColour() == WARNING_COLOR))):
-                        self.set_tool_tip(setting, None)
-                        static_text.SetForegroundColour(default_fg_color)
-                        static_text.SetBackgroundColour(default_bg_color)
-                        static_text.Refresh()
-            except Exception:
-                logger.debug("Caught bare exception in ModuleView.on_validate()", exc_info=True)
-                pass
-=======
             try:
                 # fast-path: check the reported setting first
                 level = logging.ERROR
@@ -1769,7 +1719,6 @@
         except Exception:
             logger.debug("Caught bare exception in ModuleView.on_validate()", exc_info=True)
             pass
->>>>>>> 56333f80
 
     def set_tool_tip(self, setting, message):
         '''Set the tool tip for a setting to display a message
@@ -1915,13 +1864,8 @@
         try:
             tokens = self.v.parse()
         except Exception, e:
-<<<<<<< HEAD
             logger.debug("Failed to parse filter (value=%s): %s", 
                          self.v.value_text, str(e))
-=======
-            logger.debug("Failed to parse filter (value=%s): %s",
-                         self.v.text, str(e))
->>>>>>> 56333f80
             tokens = self.v.default()
         #
         # Always require an "and" or "or" clause
@@ -1941,11 +1885,7 @@
             self.populate_subpanel(structure, [])
             for key, value in self.hide_show_dict.iteritems():
                 self.panel.FindWindowByName(key).Show(value)
-<<<<<<< HEAD
         except:
-=======
-        except Exception:
->>>>>>> 56333f80
             logger.exception("Threw exception while updating filter")
         finally:
             self.inside_update = False
