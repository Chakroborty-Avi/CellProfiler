--- conflicted
+++ resolved
@@ -109,11 +109,11 @@
     def create_settings(self):
         '''Create the initial settings and name the module'''
         self.target_name = cps.ObjectNameProvider(
-                'Name the output objects', 'FilteredBlue', doc="""
+            'Name the output objects', 'FilteredBlue', doc="""
             Enter a name for the collection of objects that are retained after applying the filter(s).""")
 
         self.object_name = cps.ObjectNameSubscriber(
-                'Select the object to filter', cps.NONE, doc="""
+            'Select the object to filter', cps.NONE, doc="""
             Select the set of objects that you want to filter. This setting
             also controls which measurement choices appear for filtering:
             you can only filter based on measurements made on the object you select.
@@ -125,13 +125,9 @@
         self.spacer_1 = cps.Divider(line=False)
 
         self.mode = cps.Choice(
-<<<<<<< HEAD
             'Select the filtering mode',
-            [MODE_MEASUREMENTS, MODE_RULES, MODE_BORDER, MODE_CLASSIFIERS],doc = """
-=======
-                'Select the filtering mode',
-                [MODE_MEASUREMENTS, MODE_RULES, MODE_BORDER], doc="""
->>>>>>> 6c1bdfaf
+            [MODE_MEASUREMENTS, MODE_RULES, MODE_BORDER, MODE_CLASSIFIERS],
+            doc = """
             You can choose from the following options:
             <ul>
             <li><i>%(MODE_MEASUREMENTS)s</i>: Specify a per-object measurement made by an upstream
@@ -141,14 +137,10 @@
             produced by upstream modules in the pipeline.</li>
             <li><i>%(MODE_BORDER)s</i>: Remove objects touching the border of the image and/or the
             edges of an image mask.</li>
-<<<<<<< HEAD
             <li><i>%(MODE_CLASSIFIERS)s</i>: Use a file containing trained classifier from CellProfiler Analyst.
             You will need to ensure that the measurements specified by the file are
             produced by upstream modules in the pipeline.</li>
-            </ul>"""%globals())
-=======
             </ul>""" % globals())
->>>>>>> 6c1bdfaf
         self.spacer_2 = cps.Divider(line=False)
 
         self.measurements = []
@@ -156,9 +148,9 @@
                                                  "Measurement count")
         self.add_measurement(False)
         self.add_measurement_button = cps.DoSomething(
-                "", "Add another measurement", self.add_measurement)
+            "", "Add another measurement", self.add_measurement)
         self.filter_choice = cps.Choice(
-                "Select the filtering method", FI_ALL, FI_LIMITS, doc="""
+            "Select the filtering method", FI_ALL, FI_LIMITS, doc="""
             <i>(Used only if filtering using measurements)</i><br>
             There are five different ways to filter objects:
             <ul>
@@ -180,8 +172,8 @@
             </ul>""" % globals())
 
         self.per_object_assignment = cps.Choice(
-                "Assign overlapping child to", PO_ALL,
-                doc="""
+            "Assign overlapping child to", PO_ALL,
+            doc="""
             <i>(Used only if filtering per object)</i>
             <br>A child object can overlap two parent objects and can have
             the maximal/minimal measurement of all child objects in both parents.
@@ -207,28 +199,22 @@
             """ % globals())
 
         self.enclosing_object_name = cps.ObjectNameSubscriber(
-                'Select the objects that contain the filtered objects', cps.NONE, doc="""
+            'Select the objects that contain the filtered objects', cps.NONE, doc="""
             <i>(Used only if a per-object filtering method is selected)</i><br>
             This setting selects the container (i.e., parent) objects for the <i>%(FI_MAXIMAL_PER_OBJECT)s</i>
             and <i>%(FI_MINIMAL_PER_OBJECT)s</i> filtering choices.""" % globals())
 
         self.rules_directory = cps.DirectoryPath(
-                "Rules file location", doc="""
+            "Rules file location", doc="""
             <i>(Used only when filtering using %(MODE_RULES)s)</i>
             <br>
             Select the location of the rules file that will be used for filtering.
             %(IO_FOLDER_CHOICE_HELP_TEXT)s""" % globals())
 
         self.rules_class = cps.Choice(
-<<<<<<< HEAD
             "Class number",
             choices = ["1", "2"],
-            choices_fn = self.get_class_choices,doc ="""
-=======
-                "Class number",
-                choices=["1", "2"],
-                choices_fn=self.get_rules_class_choices, doc="""
->>>>>>> 6c1bdfaf
+            choices_fn = self.get_class_choices, doc ="""
             <i>(Used only when filtering using %(MODE_RULES)s)</i><br>
             Select which of the classes to keep when filtering. The
             CellProfiler Analyst classifier user interface lists the names of
@@ -241,10 +227,6 @@
             will retain the object if the object falls into any of the selected classes.</li>
             </ul></p>""" % globals())
 
-<<<<<<< HEAD
-        
-=======
->>>>>>> 6c1bdfaf
         def get_directory_fn():
             '''Get the directory for the rules file name'''
             return self.rules_directory.get_absolute_path()
@@ -254,9 +236,9 @@
             self.rules_directory.join_parts(dir_choice, custom_path)
 
         self.rules_file_name = cps.FilenameText(
-                "Rules file name", "rules.txt",
-                get_directory_fn=get_directory_fn,
-                set_directory_fn=set_directory_fn, doc="""
+            "Rules file name", "rules.txt",
+            get_directory_fn=get_directory_fn,
+            set_directory_fn=set_directory_fn, doc="""
             <i>(Used only when filtering using %(MODE_RULES)s)</i><br>
             The name of the rules file. This file should be a plain text
             file containing the complete set of rules.
@@ -269,18 +251,15 @@
             for the negative category for nuclei whose area is less than 351.3
             pixels and will score the opposite for nuclei whose area is larger.
             The filter adds positive and negative and keeps only objects whose
-<<<<<<< HEAD
-            positive score is higher than the negative score.</p>"""%globals())
-=======
-            positive score is higher than the negative score.</p>""" % globals())
->>>>>>> 6c1bdfaf
+            positive score is higher than the negative score.</p>""" %
+                                                                     globals())
 
         self.wants_outlines = cps.Binary(
-                'Retain outlines of the identified objects?', False, doc="""
+            'Retain outlines of the identified objects?', False, doc="""
             %(RETAINING_OUTLINES_HELP)s""" % globals())
 
         self.outlines_name = cps.OutlineNameProvider(
-                'Name the outline image', 'FilteredObjects', doc="""
+            'Name the outline image', 'FilteredObjects', doc="""
             %(NAMING_OUTLINES_HELP)s""" % globals())
 
         self.additional_objects = []
@@ -289,13 +268,12 @@
         self.spacer_3 = cps.Divider(line=False)
 
         self.additional_object_button = cps.DoSomething(
-                'Relabel additional objects to match the filtered object?',
-                'Add an additional object', self.add_additional_object, doc="""
+            'Relabel additional objects to match the filtered object?',
+            'Add an additional object', self.add_additional_object, doc="""
             Click this button to add an object to receive the same post-filtering labels as
             the filtered object. This is useful in making sure that labeling is maintained
             between related objects (e.g., primary and secondary objects) after filtering.""")
-<<<<<<< HEAD
-    
+
     def get_class_choices(self, pipeline):
         try:
             if self.mode == MODE_CLASSIFIERS:
@@ -304,14 +282,12 @@
                 rules = self.get_rules()
                 nclasses = len(rules.rules[0].weights[0])
                 return [str(i) for i in range(1, nclasses+1)]
-=======
 
     def get_rules_class_choices(self, pipeline):
         try:
             rules = self.get_rules()
             nclasses = len(rules.rules[0].weights[0])
             return [str(i) for i in range(1, nclasses + 1)]
->>>>>>> 6c1bdfaf
         except:
             return [str(i) for i in range(1, 3)]
 
@@ -319,14 +295,14 @@
         '''Add another measurement to the filter list'''
         group = cps.SettingsGroup()
         group.append("measurement", cps.Measurement(
-                'Select the measurement to filter by',
-                self.object_name.get_value, "AreaShape_Area", doc="""
+            'Select the measurement to filter by',
+            self.object_name.get_value, "AreaShape_Area", doc="""
             <i>(Used only if filtering using %(MODE_MEASUREMENTS)s)</i><br>
             See the <b>Measurements</b> modules help pages
             for more information on the features measured.""" % globals()))
 
         group.append("wants_minimum", cps.Binary(
-                'Filter using a minimum measurement value?', True, doc="""
+            'Filter using a minimum measurement value?', True, doc="""
             <i>(Used only if %(FI_LIMITS)s is selected for filtering method)</i><br>
             Select <i>%(YES)s</i> to filter the objects based on a minimum acceptable object
             measurement value. Objects which are greater than or equal to this value
@@ -335,7 +311,7 @@
         group.append("min_limit", cps.Float('Minimum value', 0))
 
         group.append("wants_maximum", cps.Binary(
-                'Filter using a maximum measurement value?', True, doc="""
+            'Filter using a maximum measurement value?', True, doc="""
             <i>(Used only if %(FI_LIMITS)s is selected for filtering method)</i><br>
             Select <i>%(YES)s</i> to filter the objects based on a maximum acceptable object
             measurement value. Objects which are less than or equal to this value
@@ -346,8 +322,8 @@
         self.measurements.append(group)
         if can_delete:
             group.append("remover", cps.RemoveSettingButton(
-                    "", "Remove this measurement",
-                    self.measurements, group))
+                "", "Remove this measurement",
+                self.measurements, group))
 
     def add_additional_object(self):
         group = cps.SettingsGroup()
@@ -407,16 +383,10 @@
                 self.wants_outlines, self.outlines_name]
 
     def visible_settings(self):
-<<<<<<< HEAD
-        result =[self.target_name, self.object_name, 
+        result =[self.target_name, self.object_name,
                  self.spacer_2, self.mode]
 
         if self.mode == MODE_RULES or self.mode == MODE_CLASSIFIERS:
-=======
-        result = [self.target_name, self.object_name,
-                  self.spacer_2, self.mode]
-        if self.mode == MODE_RULES:
->>>>>>> 6c1bdfaf
             result += [self.rules_file_name, self.rules_directory,
                        self.rules_class]
             self.rules_class.text = "Class number" if self.mode == MODE_RULES \
@@ -464,13 +434,13 @@
     def validate_module(self, pipeline):
         '''Make sure that the user has selected some limits when filtering'''
         if (self.mode == MODE_MEASUREMENTS and
-                    self.filter_choice == FI_LIMITS):
+            self.filter_choice == FI_LIMITS):
             for group in self.measurements:
                 if (group.wants_minimum.value == False and
-                            group.wants_maximum.value == False):
+                    group.wants_maximum.value == False):
                     raise cps.ValidationError(
-                            'Please enter a minimum and/or maximum limit for your measurement',
-                            group.wants_minimum)
+                        'Please enter a minimum and/or maximum limit for your measurement',
+                        group.wants_minimum)
         if self.mode == MODE_RULES:
             try:
                 rules = self.get_rules()
@@ -481,9 +451,8 @@
             measurement_columns = pipeline.get_measurement_columns(self)
             for r in rules.rules:
                 if not any([mc[0] == r.object_name and
-                                            mc[1] == r.feature for mc in measurement_columns]):
+                            mc[1] == r.feature for mc in measurement_columns]):
                     raise cps.ValidationError(
-<<<<<<< HEAD
                         ("The rules file, %s, uses the measurement, %s "
                          "for object %s, but that measurement is not available "
                          "at this stage of the pipeline. Consider editing the "
@@ -498,21 +467,12 @@
                 self.get_classifier_features()
             except IOError:
                 raise cps.ValidationError(
-                    "Failed to load classifier file %s" % 
+                    "Failed to load classifier file %s" %
                     self.rules_file_name.value, self.rules_file_name)
             except:
                 raise cps.ValidationError(
-                "Unable to load %s as a classifier file" %
-                self.rules_file_name.value, self.rules_file_name)
-=======
-                            ("The rules file, %s, uses the measurement, %s "
-                             "for object %s, but that measurement is not available "
-                             "at this stage of the pipeline. Consider editing the "
-                             "rules to match the available measurements or adding "
-                             "measurement modules to produce the measurement.") %
-                            (self.rules_file_name, r.feature, r.object_name),
-                            self.rules_file_name)
->>>>>>> 6c1bdfaf
+                    "Unable to load %s as a classifier file" %
+                    self.rules_file_name.value, self.rules_file_name)
 
     def run(self, workspace):
         '''Filter objects for this image set, display results'''
@@ -645,7 +605,7 @@
                                          title="Original: %s" % src_name)
             figure.subplot_imshow_labels(0, 1, target_objects_segmented,
                                          title="Filtered: %s" %
-                                               target_name,
+                                         target_name,
                                          sharexy=figure.subplot(0, 0))
         else:
             figure.set_subplots((2, 1))
@@ -659,17 +619,17 @@
             title = "Original: %s, Filtered: %s" % (src_name, target_name)
             if image.ndim == 3:
                 figure.subplot_imshow_color(
-                        0, 0, image, title=title, cplabels=cplabels)
+                    0, 0, image, title=title, cplabels=cplabels)
             else:
                 figure.subplot_imshow_grayscale(
-                        0, 0, image, title=title, cplabels=cplabels)
+                    0, 0, image, title=title, cplabels=cplabels)
 
             statistics = [[np.max(src_objects_segmented)],
                           [np.max(target_objects_segmented)]]
             figure.subplot_table(
-                    1, 0, statistics,
-                    row_labels=("Number of objects pre-filtering",
-                                "Number of objects post-filtering"))
+                1, 0, statistics,
+                row_labels=("Number of objects pre-filtering",
+                            "Number of objects post-filtering"))
 
     def keep_one(self, workspace, src_objects):
         '''Return an array containing the single object to keep
@@ -727,10 +687,10 @@
             src_labels = src_labels[order]
             enclosing_labels = enclosing_labels[order]
             firsts = np.hstack(
-                    ([0],
-                     np.where((src_labels[:-1] != src_labels[1:]) |
-                              (enclosing_labels[:-1] != enclosing_labels[1:]))[0] + 1,
-                     [len(src_labels)]))
+                ([0],
+                 np.where((src_labels[:-1] != src_labels[1:]) |
+                          (enclosing_labels[:-1] != enclosing_labels[1:]))[0] + 1,
+                 [len(src_labels)]))
             areas = firsts[1:] - firsts[:-1]
             enclosing_labels = enclosing_labels[firsts[:-1]]
             src_labels = src_labels[firsts[:-1]]
@@ -863,10 +823,10 @@
                 border_labels = labeled_image[mask_border]
                 border_labels = border_labels.flatten()
                 histogram = sp.sparse.coo_matrix(
-                        (np.ones(border_labels.shape),
-                         (border_labels,
-                          np.zeros(border_labels.shape))),
-                        shape=(np.max(labeled_image) + 1, 1)).todense()
+                    (np.ones(border_labels.shape),
+                     (border_labels,
+                      np.zeros(border_labels.shape))),
+                    shape=(np.max(labeled_image) + 1, 1)).todense()
                 histogram = np.array(histogram).flatten()
                 if any(histogram[1:] > 0):
                     histogram_image = histogram[labeled_image]
@@ -880,18 +840,13 @@
         rules_directory = self.rules_directory.get_absolute_path()
         path = os.path.join(rules_directory, rules_file)
         if not os.path.isfile(path):
-<<<<<<< HEAD
-            raise cps.ValidationError("No such rules file: %s"%path, 
+            raise cps.ValidationError("No such rules file: %s" % path,
                                       self.rules_file_name)
-=======
-            raise cps.ValidationError("No such rules file: %s" % path, rules_file)
->>>>>>> 6c1bdfaf
         else:
             rules = cprules.Rules()
             rules.parse(path)
             return rules
 
-<<<<<<< HEAD
     def load_classifier(self):
         '''Load the classifier pickle if not cached
 
@@ -903,24 +858,22 @@
         path_ = os.path.join(directory_, file_)
         if path_ not in d:
             if not os.path.isfile(path_):
-                raise cps.ValidationError("No such rules file: %s" % path_, 
+                raise cps.ValidationError("No such rules file: %s" % path_,
                                           self.rules_file_name)
             else:
                 from sklearn.externals import joblib
                 d[path_] = joblib.load(path_)
         return d[path_]
-    
+
     def get_classifier(self):
         return self.load_classifier()[0]
-    
+
     def get_bin_labels(self):
         return self.load_classifier()[1]
-    
+
     def get_classifier_features(self):
         return self.load_classifier()[3]
 
-=======
->>>>>>> 6c1bdfaf
     def keep_by_rules(self, workspace, src_objects):
         '''Keep objects according to rules
 
@@ -942,8 +895,7 @@
         else:
             indexes = np.array([], int)
         return indexes
-<<<<<<< HEAD
-    
+
     def keep_by_class(self, workspace, src_objects):
         ''' Keep objects according to their predicted class
         :param workspace: workspace holding the measurements for the rules
@@ -963,14 +915,12 @@
             features.append(feature_name)
 
         feature_vector = np.column_stack([
-            workspace.measurements[self.object_name.value, feature_name] 
+            workspace.measurements[self.object_name.value, feature_name]
             for feature_name in features])
         predicted_classes = classifier.predict(feature_vector)
         hits = predicted_classes == target_class
         indexes = np.argwhere(hits) + 1
         return indexes.flatten()
-=======
->>>>>>> 6c1bdfaf
 
     def get_measurement_columns(self, pipeline):
         '''Return measurement column defs for the parent/child measurement'''
@@ -1081,7 +1031,7 @@
             variable_revision_number = 1
             module_name = self.module_name
         if (module_name == 'FilterByObjectMeasurement' and from_matlab and
-                    variable_revision_number == 5):
+            variable_revision_number == 5):
             #
             # Swapped first two measurements
             #
@@ -1090,7 +1040,7 @@
             variable_revision_number = 6
 
         if (module_name == 'FilterByObjectMeasurement' and from_matlab and
-                    variable_revision_number == 6):
+            variable_revision_number == 6):
             # The measurement may not be correct here - it will display
             # as an error, though
             measurement = '_'.join((setting_values[2],
@@ -1123,13 +1073,13 @@
             from_matlab = False
             variable_revision_number = 1
         if (from_matlab and module_name == 'FilterByObjectMeasurement' and
-                    variable_revision_number == 7):
+            variable_revision_number == 7):
             #
             # Added rules file name and rules path name
             #
             target_name, object_name, category, feature, image, scale, \
-            min_value1, max_value1, save_outlines, rules_file_name, \
-            rules_path_name = setting_values
+                min_value1, max_value1, save_outlines, rules_file_name, \
+                rules_path_name = setting_values
 
             parts = [category, feature]
             if len(image) > 0:
@@ -1206,20 +1156,20 @@
             # Structure changed substantially.
             #
             target_name, object_name, measurement, filter_choice, \
-            enclosing_objects, wants_minimum, minimum_value, \
-            wants_maximum, maximum_value, wants_outlines, \
-            outlines_name, rules_or_measurements, rules_directory_choice, \
-            rules_path_name, rules_file_name = setting_values[:15]
+                enclosing_objects, wants_minimum, minimum_value, \
+                wants_maximum, maximum_value, wants_outlines, \
+                outlines_name, rules_or_measurements, rules_directory_choice, \
+                rules_path_name, rules_file_name = setting_values[:15]
             additional_object_settings = setting_values[15:]
             additional_object_count = len(additional_object_settings) / 4
 
             setting_values = [
-                                 target_name, object_name, rules_or_measurements,
-                                 filter_choice, enclosing_objects, wants_outlines,
-                                 outlines_name, rules_directory_choice, rules_path_name,
-                                 rules_file_name, "1", str(additional_object_count),
-                                 measurement, wants_minimum, minimum_value,
-                                 wants_maximum, maximum_value] + additional_object_settings
+                target_name, object_name, rules_or_measurements,
+                filter_choice, enclosing_objects, wants_outlines,
+                outlines_name, rules_directory_choice, rules_path_name,
+                rules_file_name, "1", str(additional_object_count),
+                measurement, wants_minimum, minimum_value,
+                wants_maximum, maximum_value] + additional_object_settings
             variable_revision_number = 4
         if (not from_matlab) and variable_revision_number == 4:
             #
@@ -1236,7 +1186,7 @@
                     rules_path_name = "." + rules_path_name[1:]
 
             rules_directory = cps.DirectoryPath.static_join_string(
-                    rules_directory_choice, rules_path_name)
+                rules_directory_choice, rules_path_name)
             setting_values = (
                 setting_values[:7] + [rules_directory] + setting_values[9:])
             variable_revision_number = 5
@@ -1253,12 +1203,12 @@
             # Added per-object assignment
             #
             setting_values = setting_values[:FIXED_SETTING_COUNT_V6] + \
-                             [PO_BOTH] + setting_values[FIXED_SETTING_COUNT_V6:]
+                [PO_BOTH] + setting_values[FIXED_SETTING_COUNT_V6:]
             variable_revision_number = 7
 
         SLOT_DIRECTORY = 7
         setting_values[SLOT_DIRECTORY] = cps.DirectoryPath.upgrade_setting(
-                setting_values[SLOT_DIRECTORY])
+            setting_values[SLOT_DIRECTORY])
 
         return setting_values, variable_revision_number, from_matlab
 
