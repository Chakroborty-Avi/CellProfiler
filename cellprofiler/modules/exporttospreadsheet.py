'''<b>Export To Spreadsheet</b> exports measurements into one or more files that can be
opened in Excel or other spreadsheet programs
<hr>

This module will convert the measurements to a comma-, tab-, or other 
character-delimited text format and
save them to the hard drive in one or several files, as requested. 
<h2>Metadata tokens</h2>
<b>ExportToSpreadsheet</b> can write out separate files for groups of images based
on their metadata. This is controlled by the directory and file names
that you enter. For instance, you might have applied two treatments
to each of your samples and labeled them with the metadata names "Treatment1" 
and "Treatment2", and you might want to create separate files for each 
combination of treatments, storing all measurements with a given "Treatment1"
in separate directories. You can do this by specifying metadata tags for the folder name and
file name:
<ul>
<li>Choose <i>Default Input/Output Folder sub-folder</i> for the output file location.</li>
<li>Enter the sub-folder name "\g&lt;Treatment1&gt;"</li>
<li>Uncheck "Export all measurements?"</li>
<li>Uncheck <i>Use the object name for the file name?</i>.</li>
<li>Enter the file name "\g&lt;Treatment2&gt;.csv". </li>
</ul>
Here's an example table of the files that would be generated:<br><br><tt>
<table border="1"><tr><th>Treatment1</th><th>Treatment2</th><th>Path</th></tr>

<tr><td>1M_NaCl</td><td>20uM_DMSO</td><td>1M_NaCl/20uM_DMSO.csv</td></tr>
<tr><td>1M_NaCl</td><td>40uM_DMSO</td><td>1M_NaCl/40uM_DMSO.csv</td></tr>
<tr><td>2M_NaCl</td><td>20uM_DMSO</td><td>2M_NaCl/20uM_DMSO.csv</td></tr>
<tr><td>2M_NaCl</td><td>40uM_DMSO</td><td>2M_NaCl/40uM_DMSO.csv</td></tr>\
</table></tt>

<h4>Available measurements</h4>
For details on the nomenclature used by CellProfiler for the exported measurements,
see <i>Help > General Help > How Measurements Are Named</i>.

See also <b>ExportToDatabase</b>.
'''
# CellProfiler is distributed under the GNU General Public License.
# See the accompanying file LICENSE for details.
# 
# Developed by the Broad Institute
# Copyright 2003-2011
# 
# Please see the AUTHORS file for credits.
# 
# Website: http://www.cellprofiler.org
__version__="$Revision$"

import csv
import numpy as np
import os
import sys

import cellprofiler.cpmodule as cpm
import cellprofiler.measurements as cpmeas
import cellprofiler.pipeline as cpp
import cellprofiler.settings as cps
from cellprofiler.measurements import IMAGE, EXPERIMENT
from cellprofiler.preferences import get_absolute_path, get_output_file_name
from cellprofiler.preferences import ABSPATH_OUTPUT, ABSPATH_IMAGE
from cellprofiler.gui.help import USING_METADATA_TAGS_REF, USING_METADATA_HELP_REF
from cellprofiler.preferences import \
     standardize_default_folder_names, DEFAULT_INPUT_FOLDER_NAME, \
     DEFAULT_OUTPUT_FOLDER_NAME, ABSOLUTE_FOLDER_NAME, \
     DEFAULT_INPUT_SUBFOLDER_NAME, DEFAULT_OUTPUT_SUBFOLDER_NAME, \
     IO_FOLDER_CHOICE_HELP_TEXT, IO_WITH_METADATA_HELP_TEXT

MAX_EXCEL_COLUMNS = 256
MAX_EXCEL_ROWS = 65536

DELIMITER_TAB = "Tab"
DELIMITER_COMMA = 'Comma (",")'
DELIMITERS = (DELIMITER_COMMA,DELIMITER_TAB)

OBJECT_RELATIONSHIPS = "Object relationships"
RELATIONSHIPS = "Relationships"

"""Offset of the first object group in the settings"""
SETTING_OG_OFFSET = 15

"""Offset of the object name setting within an object group"""
SETTING_OBJECT_NAME_IDX = 0

"""Offset of the previous file flag setting within an object group"""
SETTING_PREVIOUS_FILE_IDX = 1

"""Offset of the file name setting within an object group"""
SETTING_FILE_NAME_IDX = 2

SETTING_AUTOMATIC_FILE_NAME_IDX = 3

"""# of settings within an object group"""
SETTING_OBJECT_GROUP_CT = 4

"""The caption for the image set number"""
IMAGE_NUMBER = "ImageNumber"

"""The caption for the object # within an image set"""
OBJECT_NUMBER = "ObjectNumber"

DIR_CUSTOM = "Custom folder"
DIR_CUSTOM_WITH_METADATA = "Custom folder with metadata"

"""Options for GenePattern GCT file export"""
GP_NAME_FILENAME = "Image filename"
GP_NAME_METADATA = "Metadata"
GP_NAME_OPTIONS = [GP_NAME_METADATA, GP_NAME_FILENAME]

class ExportToSpreadsheet(cpm.CPModule):

    module_name = 'ExportToSpreadsheet'
    category = ["File Processing","Data Tools"]
    variable_revision_number = 7
    
    def create_settings(self):
        self.delimiter = cps.CustomChoice('Select or enter the column delimiter',DELIMITERS, doc = """
                            What delimiter do you want to use? This is the character that separates columns in a file. The
                            two default choices are tab and comma, but you can type in any single character delimiter you would prefer. Be sure that the delimiter you choose is not a character that is present within your data (for example, in file names).""")
        
        self.prepend_output_filename = cps.Binary("Prepend the output file name to the data file names?", True, doc = """
                            This can be useful if you want to run a pipeline multiple 
                            times without overwriting the old results.""")
        
        self.directory = cps.DirectoryPath(
            "Output file location",
            dir_choices = [
                DEFAULT_OUTPUT_FOLDER_NAME, DEFAULT_INPUT_FOLDER_NAME, 
                ABSOLUTE_FOLDER_NAME, DEFAULT_INPUT_SUBFOLDER_NAME,
                DEFAULT_OUTPUT_SUBFOLDER_NAME],
            doc="""This setting lets you choose the folder for the output
            files. %(IO_FOLDER_CHOICE_HELP_TEXT)s
            
            <p>%(IO_WITH_METADATA_HELP_TEXT)s %(USING_METADATA_TAGS_REF)s<br>
            For instance, if you have a metadata tag named 
            "Plate", you can create a per-plate folder by selecting one of the subfolder options
            and then specifying the subfolder name as "\g&lt;Plate&gt;". The module will 
            substitute the metadata values for the current image set for any metadata tags in the 
            folder name. %(USING_METADATA_HELP_REF)s.</p>"""%globals())
        
        self.add_metadata = cps.Binary("Add image metadata columns to your object data file?", False, doc = """"Image_Metadata_" columns are normally exported in the Image data file, but if you check this box they will also be exported with the Object data file(s).""")
        
        self.excel_limits = cps.Binary("Limit output to a size that is allowed in Excel?", False, doc = """
                            If your output has more than 256 columns, a window will open
                            which allows you to select the columns you'd like to export. If your output exceeds
                            65,000 rows, you can still open the .csv in Excel, but not all rows will be visible.""")
        
        self.pick_columns = cps.Binary("Select the columns of measurements to export?", False, doc = """
                            Checking this setting will open up a window that allows you to select the columns to export.""")
        
        self.columns = cps.MeasurementMultiChoice(
            "Press button to select measurements to export",
            doc = """<i>(Used only when selecting the columns of measurements to export)</i><br>This setting controls the columns to be exported. Press
            the button and check the measurements or categories to export""")
        
        self.wants_aggregate_means = cps.Binary("Calculate the per-image mean values for object measurements?", False, doc = """
                            <b>ExportToSpreadsheet</b> can calculate population statistics over all the 
                            objects in each image and save that value as an aggregate 
                            measurement in the Image file.  For instance, if you are measuring 
                            the area of the Nuclei objects and you check the box for this option, <b>ExportToSpreadsheet</b> will 
                            create a column in the Image file called "Mean_Nuclei_AreaShape_Area". 
                            <p>You may not want to use <b>ExportToSpreadsheet</b> to calculate these 
                            measurements if your pipeline generates a large number of per-object 
                            measurements; doing so might exceed Excel's limits on the number of columns (256). """)
        
        self.wants_aggregate_medians = cps.Binary("Calculate the per-image median values for object measurements?", False)
        
        self.wants_aggregate_std = cps.Binary("Calculate the per-image standard deviation values for object measurements?", False)
        
        self.wants_genepattern_file = cps.Binary("Create a GenePattern GCT file?", False, doc="""
            Create a GCT file compatible with <a href="http://www.broadinstitute.org/cancer/software/genepattern/">GenePattern</a>.
            The GCT file format is a tab-delimited text file format that describes a gene expression dataset; the specifics of the
            format are described <a href="http://www.broadinstitute.org/cancer/software/genepattern/tutorial/gp_fileformats.html#gct">here</a>.
            By converting your measurements into a GCT file, you can make use of GenePattern's data visualization and clustering methods.
            
            <p>Each row in the GCT file represents (ordinarily) a gene and each column represents a sample (in this case, a per-image set
            of measurements). In addition to any other spreadsheets desired, checking this box will produce a GCT file with the 
            extension .gct, prepended with the text selection above. If per-image aggregate measurements are requested above, those 
            measurements are included in the GCT file as well.</p>""")
        
        self.how_to_specify_gene_name = cps.Choice("Select source of sample row name", 
            GP_NAME_OPTIONS, GP_NAME_METADATA, doc = """
            <i>(Used only if a GenePattern file is requested)</i><br>
            The first column of the GCT file is the unique identifier for each sample, which is ordinarily the gene name. 
            This information may be specified in one of two ways:
            <ul>
            <li><i>Metadata:</i> If you used <b>LoadData</b> or <b>LoadImages</b> to input your images, you may use a per-image data measurement 
            (such as metadata) that corresponds to the identifier for this column. %(USING_METADATA_HELP_REF)s.</li>
            <li><i>Image filename:</i> If the gene name is not available, the image filename can be used as a surrogate identifier.</li>
            </ul>"""%globals())
        
        self.gene_name_column = cps.Measurement("Select the metadata to use as the identifier",
            lambda : cpmeas.IMAGE, doc = """
            <i>(Used only if a GenePattern file is requested and metadata is used to name each row)</i><br>
            Choose the measurement that corresponds to the identifier, such as metadata from <b>LoadData</b>'s input file. 
            %(USING_METADATA_HELP_REF)s."""%globals())
        
        self.use_which_image_for_gene_name = cps.ImageNameSubscriber("Select the image to use as the identifier","None", doc = """
            <i>(Used only if a GenePattern file is requested and image filename is used to name each row)</i><br>
            Select which image whose filename will be used to identify each sample row.""")
        
        self.wants_everything = cps.Binary(
            "Export all measurements, using default file names?", True,
            doc="""Check this setting to export every measurement.
            <b>ExportToSpreadsheet</b> will create one file per object type,
            as well as per-image, per-experiment and object relationships, 
            if relevant. 
            It will use the object name as the file name, 
            optionally prepending the output file name if
            specified above. Leave this box unchecked to specify which
            objects should be exported or to override the automatic names.""")
        
        self.object_groups = []
        self.add_object_group()
        self.add_button = cps.DoSomething("", "Add another data set",
                                           self.add_object_group)
    
    def add_object_group(self,can_remove = True):
        group = cps.SettingsGroup()
        group.append(
            "name", EEObjectNameSubscriber("Data to export",
            doc="""<i>(Used only when Export all measurements? is left unchecked)</i><br>
            Choose <i>Image</i>, <i>Experiment</i>, <i>Object relationships</i> 
            or an object name from the list. <b>ExportToSpreadsheet</b> will write out a
            file of measurements for the given category."""))
    
        group.append(
            "previous_file", cps.Binary(
                "Combine these object measurements with those of the previous object?",
                False,doc="""<i>(Used only when Export all measurements? is left unchecked)</i><br>Check this setting to create a file composed
                of measurements made on this object and the one directly
                above it. Leave the box unchecked to create separate
                files for this and the previous object."""))
        
        group.append("wants_automatic_file_name", cps.Binary(
            "Use the object name for the file name?", True,
            doc="""<i>(Used only when Export all measurements? is left unchecked)</i><br>Use the object name as selected above to generate a file
            name for the spreadsheet. For example, if you selected <i>Image</i>,
            above and have not checked the <i>Prepend output file name</i> option,
            your output file will be named "Image.csv". You can name
            the file yourself if you leave this box unchecked."""))
        
        group.append("file_name", 
                     cps.Text(
                         "File name", "DATA.csv",
                         metadata = True,
                         doc="""<i>(Used only when Export all measurements? is left unchecked)</i><br>Enter a file name for the named objects' 
                         measurements. <b>ExportToSpreadsheet</b> will
                         prepend the name of the measurements file to this
                         if you asked to do so above. If you have metadata 
                         associated with your images, this setting will also substitute
                         metadata tags if desired. %(USING_METADATA_TAGS_REF)s%(USING_METADATA_HELP_REF)s."""% globals()))
        
        group.append("remover", cps.RemoveSettingButton("", "Remove this data set", self.object_groups, group))
        group.append("divider", cps.Divider(line=False))
        
        self.object_groups.append(group)
        
    def prepare_settings(self, setting_values):
        """Add enough object groups to capture the settings"""
        setting_count = len(setting_values)
        assert ((setting_count - SETTING_OG_OFFSET) % 
                SETTING_OBJECT_GROUP_CT == 0)  
        group_count = int((setting_count - SETTING_OG_OFFSET) / 
                          SETTING_OBJECT_GROUP_CT)
        while len(self.object_groups) > group_count:
            self.remove_object_group(self.object_groups[-1][OG_KEY])
        
        while len(self.object_groups) < group_count:
            self.add_object_group()

    def settings(self):
        """Return the settings in the order used when storing """
        result = [self.delimiter, self.prepend_output_filename,
                  self.add_metadata, self.excel_limits, self.pick_columns,
                  self.wants_aggregate_means, self.wants_aggregate_medians,
                  self.wants_aggregate_std, self.directory,
                  self.wants_genepattern_file, self.how_to_specify_gene_name, 
                  self.use_which_image_for_gene_name,self.gene_name_column,
                  self.wants_everything, self.columns]
        for group in self.object_groups:
            result += [group.name, group.previous_file, group.file_name,
                       group.wants_automatic_file_name]
        return result

    def visible_settings(self):
        """Return the settings as seen by the user"""
        result = [self.delimiter, self.prepend_output_filename,
                  self.directory]
        result += [ self.add_metadata, self.excel_limits, self.pick_columns]
        if self.pick_columns:
            result += [ self.columns]
        result += [ self.wants_aggregate_means, self.wants_aggregate_medians,
                    self.wants_aggregate_std, self.wants_genepattern_file]
        if self.wants_genepattern_file:
            result += [self.how_to_specify_gene_name]
            if self.how_to_specify_gene_name == GP_NAME_METADATA:
                result += [self.gene_name_column]
            elif self.how_to_specify_gene_name == GP_NAME_FILENAME:
                result += [self.use_which_image_for_gene_name]
        result += [self.wants_everything]
        if not self.wants_everything:
            previous_group = None
            for index, group in enumerate(self.object_groups):
                result += [group.name]
                append_file_name = True
                if is_object_group(group):
                    if ((not previous_group is None) and
                        is_object_group(previous_group)):
                        #
                        # Show the previous-group button if there was a previous
                        # group and it was an object group
                        #
                        result += [group.previous_file]
                        if group.previous_file.value:
                            append_file_name = False
                if append_file_name:
                    result += [group.wants_automatic_file_name]
                    if not group.wants_automatic_file_name:
                        result += [group.file_name]
                result += [group.remover, group.divider]
                previous_group = group
            result += [ self.add_button ]
        return result
    
    def validate_module(self, pipeline):
        '''Test the module settings to make sure they are internally consistent'''
        if (len(self.delimiter.value) != 1 and
            not self.delimiter.value in (DELIMITER_TAB, DELIMITER_COMMA)):
            raise cps.ValidationError("The CSV field delimiter must be a single character", self.delimiter)
        
        '''Make sure metadata tags exist'''
        for group in self.object_groups:
            if not group.wants_automatic_file_name:
                text_str = group.file_name.value
                undefined_tags = pipeline.get_undefined_metadata_tags(text_str)
                if len(undefined_tags) > 0:
                    raise cps.ValidationError("%s is not a defined metadata tag. Check the metadata specifications in your load modules" %
                                     undefined_tags[0], 
                                     group.file_name)

    def validate_module_warnings(self, pipeline):
        '''Warn user re: Test mode '''
        if pipeline.test_mode:
            raise cps.ValidationError("ExportToSpreadsheet will not produce output in Test Mode",
                                      self.directory)

    @property
    def delimiter_char(self):
        if self.delimiter == DELIMITER_TAB:
            return "\t"
        elif self.delimiter == DELIMITER_COMMA:
            return ","
        else:
            return self.delimiter.value
    
    def run(self, workspace):
        # all of the work is done in post_run()
        pass
    
    
    def run_as_data_tool(self, workspace):
        '''Run the module as a data tool
        
        For ExportToSpreadsheet, we do the "post_run" method in order to write
        out the .csv files as if the experiment had just finished.
        '''
        #
        # Set the measurements to the end of the list to mimic the state
        # at the end of the run.
        #
        m = workspace.measurements
        m.image_set_number = m.image_set_count
        self.post_run(workspace)
        
    def post_run(self, workspace):
        '''Save measurements at end of run'''
        #
        # Don't export in test mode
        #
        if workspace.pipeline.test_mode:
            return
        #
        # Export all measurements if requested
        #
        if self.wants_everything:
            for object_name in workspace.measurements.get_object_names():
                self.run_objects([object_name], 
                                 "%s.csv" % object_name, workspace)
            return
        
        object_names = []
        #
        # Loop, collecting names of objects that get included in the same file
        #
        for i in range(len(self.object_groups)):
            group = self.object_groups[i]
            last_in_file = self.last_in_file(i)
            if len(object_names) == 0:
                if group.wants_automatic_file_name:
                    filename = "%s.csv" % group.name.value
                else:
                    filename = group.file_name.value
            object_names.append(group.name.value)
            if last_in_file:
                self.run_objects(object_names, filename, workspace)
                object_names = []

    def last_in_file(self, i):
        '''Return true if the group is the last to be included in a csv file
        
        i - the index of the group being considered.
        
        Objects can be collected together in one file. Return true if
        this is the last object in a collection.
        '''
    
        group = self.object_groups[i]
        return ((i == len(self.object_groups)-1) or
                (not is_object_group(group)) or
                (not is_object_group(self.object_groups[i+1])) or
                (not self.object_groups[i+1].previous_file.value))
        
    def should_stop_writing_measurements(self):
        '''All subsequent modules should not write measurements'''
        return True
    
    def run_objects(self, object_names, file_name, workspace):
        """Create a file (or files if there's metadata) based on the object names
        
        object_names - a sequence of object names (or Image or Experiment)
                       which tell us which objects get piled into each file
        file_name - a file name or file name with metadata tags to serve as the
                    output file.
        workspace - get the images from here.
        
        """
        if len(object_names) == 1 and object_names[0] == EXPERIMENT:
            self.make_experiment_file(file_name, workspace)
            return
        tags = cpmeas.find_metadata_tokens(file_name)
        if self.directory.is_custom_choice:
            tags += cpmeas.find_metadata_tokens(self.directory.custom_path)
        metadata_groups = workspace.measurements.group_by_metadata(tags)
        for metadata_group in metadata_groups:
            if len(object_names) == 1 and object_names[0] == IMAGE:
                self.make_image_file(file_name, metadata_group.indexes, 
                                     workspace)
                if self.wants_genepattern_file.value:
                    self.make_gct_file(file_name, metadata_group.indexes, 
                                         workspace)
            elif len(object_names) == 1 and object_names[0] == OBJECT_RELATIONSHIPS:
                self.make_relationships_file(file_name, metadata_group.indexes, 
                                             workspace)
            else:
                self.make_object_file(object_names, file_name, 
                                      metadata_group.indexes, workspace)
    
    def make_full_filename(self, file_name, 
                           workspace = None, image_set_number = None):
        """Convert a file name into an absolute path
        
        We do a few things here:
        * apply metadata from an image set to the file name if an 
          image set is specified
        * change the relative path into an absolute one using the "." and "&"
          convention
        * Create any directories along the path
        """
        if image_set_number is not None and workspace is not None:
            file_name = workspace.measurements.apply_metadata(file_name,
                                                              image_set_number)
        measurements = None if workspace is None else workspace.measurements
        path_name = self.directory.get_absolute_path(measurements, 
                                                     image_set_number)
        file_name = os.path.join(path_name, file_name)
        path, file = os.path.split(file_name)
        if not os.path.isdir(path):
            os.makedirs(path)
        if self.prepend_output_filename.value:
            file = os.path.splitext(get_output_file_name())[0] + '_' + file 
        return os.path.join(path,file)
    
    def make_experiment_file(self, file_name, workspace):
        """Make a file containing the experiment measurements
        
        file_name - create a file with this name
        workspace - the workspace that has the measurements
        """
        m = workspace.measurements
        feature_names = [ 
            feature_name for feature_name in m.get_feature_names(EXPERIMENT)
            if feature_name != cpp.EXIT_STATUS]
        if len(feature_names) == 0:
            return
        file_name = self.make_full_filename(file_name)
        fd = open(file_name,"wb")
        try:
            writer = csv.writer(fd,delimiter=self.delimiter_char)
            for feature_name in feature_names:
<<<<<<< HEAD
                v = m.get_all_measurements(EXPERIMENT, feature_name)
                writer.writerow((feature_name, unicode(v).encode('utf8')))
=======
                writer.writerow((
                    feature_name, 
                    m.get_experiment_measurement(feature_name)))
>>>>>>> 12982119
        finally:
            fd.close()
    
    def make_image_file(self, file_name, image_set_numbers, workspace):
        """Make a file containing image measurements
        
        file_name - create a file with this name
        image_set_numbers - the image sets whose data gets extracted
        workspace - workspace containing the measurements
        """
        m = workspace.measurements
        image_features = m.get_feature_names(IMAGE)
        image_features.insert(0, IMAGE_NUMBER)
        if not self.check_excel_limits(workspace, file_name,
                                       len(image_set_numbers),
                                       len(image_features)):
            return
        file_name = self.make_full_filename(file_name, workspace,
                                            image_set_numbers[0])
        fd = open(file_name,"wb")
        try:
<<<<<<< HEAD
            writer = csv.writer(fd, delimiter=self.delimiter_char)
            for index in image_set_indexes:
=======
            writer = csv.writer(fd,delimiter=self.delimiter_char)
            for img_number in image_set_numbers:
>>>>>>> 12982119
                aggs = []
                if self.wants_aggregate_means:
                    aggs.append(cpmeas.AGG_MEAN)
                if self.wants_aggregate_medians:
                    aggs.append(cpmeas.AGG_MEDIAN)
                if self.wants_aggregate_std:
                    aggs.append(cpmeas.AGG_STD_DEV)
                agg_measurements = m.compute_aggregate_measurements(img_number,
                                                                    aggs)
                if img_number == image_set_numbers[0]:
                    ordered_agg_names = list(agg_measurements.keys())
                    ordered_agg_names.sort()
                    image_features += ordered_agg_names
                    image_features.sort()
                    image_features = self.filter_columns(image_features,
                                                         cpmeas.IMAGE)
                    if image_features is None:
                        return
                    writer.writerow(image_features)
                row = [ img_number
                       if feature_name == IMAGE_NUMBER
                       else agg_measurements[feature_name]
                       if agg_measurements.has_key(feature_name)
                       else m.get_measurement(IMAGE, feature_name, img_number)
                       for feature_name in image_features]
                row = ['' if x is None
                       else x if np.isscalar(x) 
                       else x[0] for x in row]
                row = [unicode(x).encode('utf8') for x in row]
                writer.writerow(row)
        finally:
            fd.close()

    def make_gct_file(self, file_name, image_set_numbers, workspace):
        """Make a GenePattern file containing image measurements
        Format specifications located at http://www.broadinstitute.org/cancer/software/genepattern/tutorial/gp_fileformats.html?gct
        
        file_name - create a file with this name
        image_set_numbers - the image sets whose data gets extracted
        workspace - workspace containing the measurements
        """
        from loaddata import is_path_name_feature, is_file_name_feature
        from loadimages import C_PATH_NAME, C_FILE_NAME
        from loadimages import C_MD5_DIGEST, C_SCALING, C_HEIGHT, C_WIDTH

        def ignore_feature(feature_name):
            """Return true if we should ignore a feature"""
            if (is_file_name_feature(feature_name) or 
                is_path_name_feature(feature_name) or
                feature_name.startswith('ImageNumber') or
                feature_name.startswith("Group_Number") or
                feature_name.startswith("Group_Index") or
                feature_name.startswith('Description_') or 
                feature_name.startswith('ModuleError_') or 
                feature_name.startswith('TimeElapsed_') or 
                feature_name.startswith('ExecutionTime_') or 
                feature_name.startswith(C_MD5_DIGEST) or
                feature_name.startswith(C_SCALING) or
                feature_name.startswith(C_HEIGHT) or
                feature_name.startswith(C_WIDTH)
                ):
                return True
            return False
    
        m = workspace.measurements
        image_features = m.get_feature_names(IMAGE)
        image_features.insert(0, IMAGE_NUMBER)
        if not self.check_excel_limits(workspace, file_name,
                                       len(image_set_numbers),
                                       len(image_features)):
            return
        file_name = self.make_full_filename(file_name, workspace,
                                            image_set_numbers[0])
        
        # Use image name and append .gct extension
        path, name = os.path.splitext(file_name)
        file_name = os.path.join(path+'.gct')
        
        fd = open(file_name,"wb")
        try:
            writer = csv.writer(fd,delimiter="\t")
            for img_number in image_set_numbers:
                aggs = []
                if self.wants_aggregate_means:
                    aggs.append(cpmeas.AGG_MEAN)
                if self.wants_aggregate_medians:
                    aggs.append(cpmeas.AGG_MEDIAN)
                if self.wants_aggregate_std:
                    aggs.append(cpmeas.AGG_STD_DEV)
                agg_measurements = m.compute_aggregate_measurements(img_number, aggs)
                
                if img_number == image_set_numbers[0]:
                    ordered_agg_names = list(agg_measurements.keys())
                    ordered_agg_names.sort()
                    image_features += ordered_agg_names
                    image_features.sort()
                    image_features = self.filter_columns(image_features,
                                                         cpmeas.IMAGE)
                    if image_features is None:
                        return
                    
                    # Count # of actual measurements
                    num_measures = 0
                    for feature_name in image_features:
                        if not ignore_feature(feature_name) or agg_measurements.has_key(feature_name): 
                            num_measures +=1
                    
                    writer.writerow(['#1.2'])
                    writer.writerow([len(image_set_numbers), num_measures])
                    
                    # Keep measurements only
                    measurement_feature_names = [x for x in image_features if not ignore_feature(x)]
                    
                    # The first headers need to be 'NAME' and 'Description'
                    written_image_names = ['NAME','Description'] + measurement_feature_names
                    writer.writerow(written_image_names)
                    
                    # Place the one of the paths and desired info column up front in image feature list
                    description_feature = [x for x in image_features if x.startswith(C_PATH_NAME+"_")]
                    if self.how_to_specify_gene_name == GP_NAME_METADATA:
                        name_feature = [self.gene_name_column.value]
                    elif self.how_to_specify_gene_name == GP_NAME_FILENAME:
                        name_feature = [x for x in image_features if x.startswith("_".join((C_FILE_NAME, self.use_which_image_for_gene_name.value)))]
                    image_features = [name_feature[0],description_feature[0]] + measurement_feature_names
                    
                # Output all measurements
                row = [ agg_measurements[feature_name]
                       if agg_measurements.has_key(feature_name)
                       else m.get_measurement(IMAGE, feature_name, img_number)
                       for feature_name in image_features]
                row = ['' if x is None
                       else x if np.isscalar(x) 
                       else x[0] for x in row]
                writer.writerow(row)
        finally:
            fd.close()
            
    def check_excel_limits(self, workspace, file_name, row_count, col_count):
        '''Return False if we shouldn't write because of Excel'''
        if self.excel_limits and workspace.frame is not None:
            message = None
            if col_count > MAX_EXCEL_COLUMNS:
                message = ("""The image file, "%s", will have %d columns, but Excel only supports %d.
Do you want to save it anyway?""" %
                            (file_name, col_count, MAX_EXCEL_COLUMNS))
            elif row_count > MAX_EXCEL_ROWS:
                message = ("""The image file, "%s", will have %d rows, but Excel only supports %d.
Do you want to save it anyway?""" %
                            (file_name, row_count, MAX_EXCEL_COLUMNS))
            if message is not None:
                import wx
                if wx.MessageBox(message, "Excel limits exceeded", wx.YES_NO) == wx.ID_NO:
                    return False
        return True
        
    def filter_columns(self, features, object_name):
        if self.pick_columns:
            columns = [
                self.columns.get_measurement_feature(x)
                for x in self.columns.selections
                if self.columns.get_measurement_object(x) == object_name]
            if object_name == cpmeas.IMAGE:
                for agg, wants_it in (
                    (cpmeas.AGG_MEAN, self.wants_aggregate_means),
                    (cpmeas.AGG_MEDIAN, self.wants_aggregate_medians),
                    (cpmeas.AGG_STD_DEV, self.wants_aggregate_std)):
                    if not wants_it:
                        continue
                    for column in self.columns.selections:
                        if self.columns.get_measurement_object(column) not in (
                            cpmeas.IMAGE, cpmeas.EXPERIMENT, cpmeas.NEIGHBORS):
                            columns += [ cpmeas.get_agg_measurement_name(
                                agg, self.columns.get_measurement_object(column),
                                self.columns.get_measurement_feature(column))]
                                
            columns = set(columns)
            features = [x for x in features if x in columns]
        return features
        
    def make_object_file(self, object_names, file_name, 
                         image_set_numbers, workspace):
        """Make a file containing object measurements
        
        object_names - sequence of names of the objects whose measurements
                       will be included
        file_name - create a file with this name
        image_set_numbers -  the image sets whose data gets extracted
        workspace - workspace containing the measurements
        """
        m = workspace.measurements
        features = []
        features += [(IMAGE, IMAGE_NUMBER),
                     (object_names[0], OBJECT_NUMBER)]
        if self.add_metadata.value:
            mdfeatures = [(IMAGE, name) 
                          for name in m.get_feature_names(IMAGE)
                          if name.startswith("Metadata_")]
            mdfeatures.sort()
            features += mdfeatures
        for object_name in object_names:
            ofeatures = m.get_feature_names(object_name)
            ofeatures = self.filter_columns(ofeatures, object_name)
            ofeatures = [(object_name, feature_name)
                         for feature_name in ofeatures]
            ofeatures.sort()
            features += ofeatures
        file_name = self.make_full_filename(file_name, workspace,
                                            image_set_numbers[0])
        fd = open(file_name,"wb")
        if self.excel_limits:
            row_count = 1
            for img_number in image_set_numbers:
                object_count =\
                     np.max([m.get_measurement(IMAGE, "Count_%s"%name, img_number)
                             for name in object_names])
                row_count += int(object_count)
            if not self.check_excel_limits(workspace, file_name,
                                           row_count, len(features)):
                return

        try:
            writer = csv.writer(fd,delimiter=self.delimiter_char)
            #
            # We write the object names in the first row of headers if there are
            # multiple objects. Otherwise, we just write the feature names
            #
            for i in (0,1) if len(object_names) > 1 else (1,):
                writer.writerow([x[i] for x in features])
            for img_number in image_set_numbers:
                object_count =\
                     np.max([m.get_measurement(IMAGE, "Count_%s"%name, img_number)
                             for name in object_names])
                object_count = int(object_count)
                columns = [np.repeat(img_number, object_count)
                           if feature_name == IMAGE_NUMBER
                           else np.arange(1,object_count+1) 
                           if feature_name == OBJECT_NUMBER
                           else np.repeat(m.get_measurement(IMAGE, feature_name,
                                                            img_number), 
                                          object_count)
                           if object_name == IMAGE
                           else m.get_measurement(object_name, feature_name, 
                                                  img_number)
                           for object_name, feature_name in features]
                for obj_index in range(object_count):
                    row = [ column[obj_index] 
                            if (column is not None and 
                                obj_index < column.shape[0])
                            else np.NAN
                            for column in columns]
                    writer.writerow(row)
        finally:
            fd.close()
    
    def make_relationships_file(self, file_name, image_set_numbers, workspace):
        '''Create a CSV file documenting the relationships between objects'''
        
        file_name = self.make_full_filename(file_name, workspace,
                                            image_set_numbers[0])
        m = workspace.measurements
        assert isinstance(m, cpmeas.Measurements)
        fd = open(file_name, "wb")
        image_number_map = {}
        module_map = {}
        group_numbers = set()
        for img_number in image_set_numbers:
            group_number = m.get_measurement(cpmeas.IMAGE, cpp.GROUP_NUMBER, img_number)
            group_index = m.get_measurement(cpmeas.IMAGE, cpp.GROUP_INDEX, img_number)
            image_number_map[(group_number, group_index)] = img_number
            group_numbers.add(group_number)
        for module in workspace.pipeline.modules():
            module_map[module.module_num] = module.module_name
            
        try:
            writer = csv.writer(fd,delimiter=self.delimiter_char)
            writer.writerow([
                "Module", "Module Number", "Relationship",
                "First Object Name", "First Image Number", "First Object Number",
                "Second Object Name", "Second Image Number", "Second Object Number"])
            for key in m.get_relationship_groups():
                r = m.get_relationships(
                    key.module_number, key.relationship, 
                    key.object_name1, key.object_name2,
                    key.group_number).view(np.recarray)
                if key.group_number not in group_numbers:
                    continue
                for i in range(len(r)):
                    image_number_1 = image_number_map[
                        (key.group_number, r.group_index1[i])]
                    image_number_2 = image_number_map[
                        (key.group_number, r.group_index2[i])]
                    module_name = module_map[key.module_number]
                    writer.writerow([
                        module_name, key.module_number, key.relationship,
                        key.object_name1, image_number_1, r.object_number1[i],
                        key.object_name2, image_number_2, r.object_number2[i]])
        finally:
            fd.close()
        
    def prepare_to_create_batch(self, pipeline, image_set_list, fn_alter_path):
        '''Prepare to create a batch file
        
        This function is called when CellProfiler is about to create a
        file for batch processing. It will pickle the image set list's
        "legacy_fields" dictionary. This callback lets a module prepare for
        saving.
        
        pipeline - the pipeline to be saved
        image_set_list - the image set list to be saved
        fn_alter_path - this is a function that takes a pathname on the local
                        host and returns a pathname on the remote host. It
                        handles issues such as replacing backslashes and
                        mapping mountpoints. It should be called for every
                        pathname stored in the settings or legacy fields.
        
        ExportToSpreadsheet has to convert the path to file names to
        something that can be used on the cluster.
        '''
        self.directory.alter_for_create_batch_files(fn_alter_path)
        return True
            
    def upgrade_settings(self, setting_values, variable_revision_number,
                         module_name, from_matlab):
        """Adjust the setting values based on the version that saved them
        
        """
        
        if variable_revision_number == 1 and from_matlab:
            # Added create subdirectories questeion
            setting_values = list(setting_values)
            setting_values.append(cps.NO)
            variable_revision_number = 2
        if variable_revision_number == 2 and from_matlab:
            wants_subdirectories = (setting_values[8] == cps.YES)
            object_names = [x for x in setting_values[:-1]
                            if x != cps.DO_NOT_USE]
            setting_values = [ DELIMITER_TAB, cps.YES, cps.NO, cps.NO, 
                              cps.NO, cps.NO ]
            for name in object_names:
                setting_values.extend([name, cps.NO, "%s.csv"%(name)])
            variable_revision_number = 1
            from_matlab = False
        if variable_revision_number == 3 and from_matlab:
            #
            # Variables 9 and 10 are the pathname and prefix and
            # are not yet replicated in pyCP
            #
            custom_directory = '.'
            if setting_values[8] == '.':
                directory_choice = DEFAULT_OUTPUT_FOLDER_NAME
            elif setting_values[8] == '&':
                directory_choice = DEFAULT_INPUT_FOLDER_NAME
            elif setting_values[8].find(r"\(?<"):
                directory_choice = DIR_CUSTOM_WITH_METADATA
                custom_directory = setting_values[8]
            else:
                directory_choice = DIR_CUSTOM
                custom_directory = setting_values[8]
            if setting_values[9] != cps.DO_NOT_USE:
                prefix = setting_values[9]+"_"
            else:
                prefix = ""
            object_names = [x for x in setting_values[:8]
                            if x != cps.DO_NOT_USE]
            setting_values = [ DELIMITER_TAB, cps.YES, cps.NO, cps.NO, 
                              cps.NO, cps.NO, cps.NO, cps.NO, cps.NO,
                              directory_choice, custom_directory ]
            for name in object_names:
                setting_values.extend([name, cps.NO, 
                                       "%s%s.csv"%(prefix,name)])
            variable_revision_number = 3
            from_matlab = False
        if variable_revision_number == 1 and not from_matlab:
            # Added aggregate questions
            setting_values = (setting_values[:6] + [cps.NO, cps.NO, cps.NO] + 
                              setting_values[6:])
            variable_revision_number = 2
        if variable_revision_number == 2 and not from_matlab:
            # Added directory choice questions
            setting_values = (setting_values[:9] + 
                              [DEFAULT_OUTPUT_FOLDER_NAME, "."] +
                              setting_values[9:])
            variable_revision_number = 3
        if variable_revision_number == 3 and not from_matlab:
            # Added "wants everything" setting
            #
            new_setting_values = setting_values[:11] + [cps.NO]
            for i in range(11, len(setting_values), 3):
                new_setting_values += setting_values[i:i+3] + [cps.NO]

            setting_values = new_setting_values
            variable_revision_number = 4
        
        if variable_revision_number == 4 and not from_matlab:
            # Added column selector
            setting_values = setting_values[:12] + ['None|None'] + setting_values[12:]
            variable_revision_number = 5
            
        if variable_revision_number == 5 and not from_matlab:
            # Combined directory_choice and custom_directory
            # Removed add_indexes
            directory_choice = setting_values[9]
            custom_directory = setting_values[10]
            if directory_choice in (DIR_CUSTOM, DIR_CUSTOM_WITH_METADATA):
                if custom_directory.startswith('.'):
                    directory_choice = DEFAULT_OUTPUT_SUBFOLDER_NAME
                elif custom_directory.startswith('&'):
                    directory_choice = DEFAULT_INPUT_SUBFOLDER_NAME
                    custom_directory = '.'+custom_directory[1:]
                else:
                    directory_choice = ABSOLUTE_FOLDER_NAME
            directory = cps.DirectoryPath.static_join_string(
                directory_choice, custom_directory)
            setting_values = (setting_values[:3] + 
                              setting_values[4:9] +
                              [directory] +
                              setting_values[11:])
            variable_revision_number = 6
            
        # Standardize input/output directory name references
        SLOT_DIRCHOICE = 8
        directory = setting_values[SLOT_DIRCHOICE]
        directory = cps.DirectoryPath.upgrade_setting(directory)
        setting_values = (setting_values[:SLOT_DIRCHOICE] +
                          [directory] + 
                          setting_values[SLOT_DIRCHOICE+1:])
        
        if variable_revision_number == 6 and not from_matlab:
            ''' Add GenePattern export options
            self.wants_genepattern_file, self.how_to_specify_gene_name, 
            self.use_which_image_for_gene_name,self.gene_name_column 
            '''
            setting_values = (setting_values[:9] +
                              [cps.NO,GP_NAME_METADATA,"None","None"] + 
                              setting_values[9:])
            variable_revision_number == 7
            
        return setting_values, variable_revision_number, from_matlab

def is_object_group(group):
    """True if the group's object name is not one of the static names"""
    return not group.name.value in (IMAGE, EXPERIMENT, OBJECT_RELATIONSHIPS)

class EEObjectNameSubscriber(cps.ObjectNameSubscriber):
    """ExportToExcel needs to prepend "Image" and "Experiment" to the list of objects
    
    """
    def get_choices(self, pipeline):
        choices = [ IMAGE, EXPERIMENT, OBJECT_RELATIONSHIPS ]
        choices += cps.ObjectNameSubscriber.get_choices(self, pipeline)
        return choices

ExportToExcel = ExportToSpreadsheet<|MERGE_RESOLUTION|>--- conflicted
+++ resolved
@@ -498,14 +498,8 @@
         try:
             writer = csv.writer(fd,delimiter=self.delimiter_char)
             for feature_name in feature_names:
-<<<<<<< HEAD
                 v = m.get_all_measurements(EXPERIMENT, feature_name)
                 writer.writerow((feature_name, unicode(v).encode('utf8')))
-=======
-                writer.writerow((
-                    feature_name, 
-                    m.get_experiment_measurement(feature_name)))
->>>>>>> 12982119
         finally:
             fd.close()
     
@@ -527,13 +521,8 @@
                                             image_set_numbers[0])
         fd = open(file_name,"wb")
         try:
-<<<<<<< HEAD
             writer = csv.writer(fd, delimiter=self.delimiter_char)
-            for index in image_set_indexes:
-=======
-            writer = csv.writer(fd,delimiter=self.delimiter_char)
             for img_number in image_set_numbers:
->>>>>>> 12982119
                 aggs = []
                 if self.wants_aggregate_means:
                     aggs.append(cpmeas.AGG_MEAN)
