--- conflicted
+++ resolved
@@ -463,13 +463,6 @@
         '''
         ijb.get_ij_bridge().show_imagej()
         
-<<<<<<< HEAD
-=======
-    def is_interactive(self):
-        # On Mac, run in main thread for stability
-        return False
-    
->>>>>>> f63c8349
     def prepare_group(self, workspace, grouping, image_numbers):
         '''Prepare to run a group
         
@@ -528,30 +521,6 @@
                 pixel_data = ijb.get_current_image()
                 image = cpi.Image(pixel_data)
                 image_set.add(output_image_name, image)
-<<<<<<< HEAD
-            #
-            # Execute the post-group macro or command
-            #
-            if d[D_LAST_IMAGE_SET] == image_set.number + 1:
-                self.do_imagej(ijb, workspace, D_LAST_IMAGE_SET)
-                #
-                # Save the current ImageJ image after executing the post-group
-                # command or macro
-                #
-                if (self.post_group_choice != CM_NOTHING and
-                    self.wants_post_group_image):
-                    output_image_name = self.post_group_output_image.value
-                    pixel_data = ijb.get_current_image()
-                    image = cpi.Image(pixel_data)
-                    image_set.add(output_image_name, image)
-        finally:
-            if ijb is not None:
-                del(ijb)
-            J.detach()
-=======
-        if self.is_interactive():
-            self.display(workspace)
->>>>>>> f63c8349
 
     def do_imagej(self, bridge, workspace, when=None):
         if when == D_FIRST_IMAGE_SET:
