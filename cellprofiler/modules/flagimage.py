'''<b>Flag Image</b> allows you to flag an image based on properties that you specify, for example, quality control measurements
<hr>

This module allows you to assign a flag if
an image meets certain measurement criteria that you specify (for example, if the image fails a quality control measurement).  The
value of the flag is 1 if the image meets the selected criteria (for example, if it fails QC), and 0 if it
does not meet the criteria (if it passes QC). The flag can be used in post-processing to filter out images
you do not want to analyze, e.g., in CellProfiler Analyst. In addition, you can
use <b>ExportToSpreadsheet</b> to generate a file that includes the flag as a metadata measurement
associated with the images. The <b>LoadData</b> module can then use this flag 
to put images that pass QC into one group and images that fail 
into another. If you plan to use a flag in <b>LoadData</b>, give it a category of
"Metadata" so that it can be used in grouping.

A flag can be based on one or more measurements. If you create a flag based
on more than one measurement, you can choose between setting the
flag if all measurements are outside the bounds or if one of the measurements
is outside of the bounds.

This module must be placed in the pipeline after the relevant measurement 
modules upon which the flags are based.
'''

# CellProfiler is distributed under the GNU General Public License.
# See the accompanying file LICENSE for details.
# 
# Copyright (c) 2003-2009 Massachusetts Institute of Technology
# Copyright (c) 2009-2012 Broad Institute
# 
# Please see the AUTHORS file for credits.
# 
# Website: http://www.cellprofiler.org

__version__="$Revision$"

import logging
import numpy as np
import sys
import os

import cellprofiler.cpmodule as cpm
import cellprofiler.measurements as cpmeas
import cellprofiler.settings as cps
import cellprofiler.workspace as cpw
from cellprofiler.gui.help import USING_METADATA_TAGS_REF, USING_METADATA_HELP_REF
import cellprofiler.utilities.rules as cprules
from cellprofiler.preferences import IO_FOLDER_CHOICE_HELP_TEXT

logger = logging.getLogger(__name__)
C_ANY = "Flag if any fail"
C_ALL = "Flag if all fail"

S_IMAGE = "Whole-image measurement"
S_AVERAGE_OBJECT = "Average measurement for all objects in each image"
S_ALL_OBJECTS = "Measurements for all objects in each image"
S_RULES = "Rules"
S_ALL = [S_IMAGE, S_AVERAGE_OBJECT, S_ALL_OBJECTS, S_RULES]

'''Number of settings in the module, aside from those in the flags'''
N_FIXED_SETTINGS = 1
'''Number of settings in each flag, aside from those in the measurements'''
N_FIXED_SETTINGS_PER_FLAG = 5
'''Number of settings per measurement'''
N_SETTINGS_PER_MEASUREMENT_V2 = 7
N_SETTINGS_PER_MEASUREMENT = 9

class FlagImage(cpm.CPModule):
   
    category = "Data Tools"
    variable_revision_number = 3
    module_name = "FlagImage"
    
    def create_settings(self):
        self.flags = []
        self.flag_count = cps.HiddenCount(self.flags)
        self.add_flag_button = cps.DoSomething("", "Add another flag",
                                               self.add_flag)
        self.spacer_1 = cps.Divider()
        self.add_flag(can_delete = False)
        
    def add_flag(self, can_delete=True):
        group = cps.SettingsGroup()
        group.append("divider1", cps.Divider(line=False))
        group.append("measurement_settings", [])
        group.append("measurement_count", cps.HiddenCount(group.measurement_settings))
        group.append("category", cps.Text("Name the flag's category","Metadata", doc = '''
                                Name a measurement category in which the flag should reside. Metadata allows you to 
                                later group images in the <b>LoadImages</b> module based on the flag, if you load the 
                                flag data in a future pipeline via the <b>LoadData</b> module.  Otherwise, you might 
                                choose to have the flag stored in the "Image" category or using some other word you prefer.  
                                The flag is stored as a per-image measurement whose name is a combination of the
                                flag's category and feature name, underscore delimited. 
                                For instance, if the measurement category is
                                "Metadata" and the feature name is "QCFlag", then the default
                                measurement name would be "Metadata_QCFlag". %s'''%USING_METADATA_HELP_REF))
        
        group.append("feature_name", cps.Text("Name the flag","QCFlag", doc = '''
                                The flag is stored as a per-image measurement whose name is a combination of the
                                flag's category and feature name, underscore delimited. 
                                For instance, if the measurement category is
                                "Metadata" and the feature name is "QCFlag", then the default
                                measurement name would be "Metadata_QCFlag".'''))
        
        group.append("combination_choice", cps.Choice("Flag if any, or all, measurement(s) fails to meet the criteria?",
                                [ C_ANY, C_ALL], doc = '''
                                <ul>
                                <li><i>Any:</i> An image will be flagged if any of its measurements fail. This can be useful
                                for flagging images possessing multiple QC flaws; for example, you can flag all bright images and all out of focus images with one flag.</li>
                                <li><i>All:</i> A flag will only be assigned if all measurements fail.  This can be useful for flagging  images that possess only a combination
                                of QC flaws; for example, you can flag only images that are both bright and out of focus.</li>
                                </ul>'''))
        
        group.append(
            "wants_skip", cps.Binary("Skip image set if flagged?", False,
            doc = """You can skip the remainder of the pipeline for image sets
            that are flagged by checking this setting. If you check this
            setting, CellProfiler will not run subsequent modules in the
            pipeline on the images in any image set that is flagged. 
            CellProfiler will continue to process the pipeline if you leave
            the setting unchecked.<p>
            You may want to check this setting in order to filter out
            unwanted images during processing. For instance, you may want
            to exclude out of focus images when running 
            <b>CorrectIllumination_Calculate</b>. You can do this with a
            pipeline that measures image quality and flags inappropriate
            images before it runs <b>CorrectIllumination_Calculate</b>"""))
            
        group.append("add_measurement_button", 
                     cps.DoSomething("",
                                     "Add another measurement",
                                     self.add_measurement, group))
        self.add_measurement(group, False if not can_delete else True)
        if can_delete:
            group.append("remover", cps.RemoveSettingButton("", "Remove this flag", self.flags, group))
        group.append("divider2", cps.Divider(line=True))
        self.flags.append(group)

    def add_measurement(self, flag_settings, can_delete=True):
        measurement_settings = flag_settings.measurement_settings

        group = cps.SettingsGroup()
        group.append("divider1", cps.Divider(line=False))
        group.append("source_choice",
                     cps.Choice(
                "Flag is based on", S_ALL, doc = '''
                <ul>
                <li><i> Whole-image measurement:</i> A per-image measurement, such as intensity or 
                granularity.</li>
                <li><i> Average measurement for all objects in each image:</i> The average of all 
                object measurements in the image.</li>
                <li><i> Measurements for all objects in each image:</i> All the 
                object measurements in an image, without averaging. In other words, if <i>any</i> 
                of the objects meet the criteria, the image will be flagged.</li>
                <li><i>Rules:</i>Use a text file of rules produced by CellProfiler Analyst. If you 
                choose <i>Rules</i>, you will have to ensure that this pipeline makes every measurement 
                in the rules file prior to this module.</li>
                </ul>'''))
        group.append("object_name",
                     cps.ObjectNameSubscriber(
                "Select the object whose measurements will be used to flag",
                "None", doc = '''<i>(Used only when flag is based on an object measurement)</i><br>What did you call the objects whose measurements you want to use for flagging?'''))

        def object_fn():
            if group.source_choice == S_IMAGE:
                return cpmeas.IMAGE
            return group.object_name.value

        group.append("rules_directory",
                     cps.DirectoryPath(
                    "Rules file location",
                    doc = """<i>(Used only when filtering by rules)</i>
                    <br>
                    Select the location of the rules file that will be used for filtering.
                    %(IO_FOLDER_CHOICE_HELP_TEXT)s""" % globals()))
         
        def get_directory_fn():
            '''Get the directory for the rules file name'''
            return self.rules_directory.get_absolute_path()
                
        def set_directory_fn(path):
            dir_choice, custom_path = group.rules_directory.get_parts_from_path(path)
            group.rules_directory.join_parts(dir_choice, custom_path)
        
        group.append("rules_file_name", cps.FilenameText(
                    "Rules file name","rules.txt",
                    get_directory_fn = get_directory_fn,
                    set_directory_fn = set_directory_fn,
                    doc="""<i>(Used only when filtering using rules)</i>
                    <br>The name of the file holding the rules. Each line of
                    this file should be a rule naming a measurement to be made
                    on an image, for instance:
                    <br><tt>
                    IF (Image_ImageQuality_PowerLogLogSlope_DNA < -2.5, [0.79, -0.79], [-0.94, 0.94])
                    </tt><br>
                    The above rule will score +.79 for the positive category and -0.94
                    for the negative category for images whose power log slope is less than -2.5
                    pixels and will score the opposite for images whose slope is larger.
                    The filter adds positive and negative and flags the images whose
                    positive score is higher than the negative score."""))

        group.append("measurement", cps.Measurement("Which measurement?",
                                                    object_fn))
        group.append("wants_minimum",
                     cps.Binary("Flag images based on low values?",
                                True, doc = '''Images with measurements below this cutoff will be flagged.'''))
        group.append("minimum_value", cps.Float("Minimum value", 0))
        group.append("wants_maximum",
                     cps.Binary("Flag images based on high values?",
                                True, doc = '''Images with measurements above this cutoff will be flagged.'''))
        group.append("maximum_value", cps.Float("Maximum value", 1))
        
        if can_delete:
            group.append("remover", cps.RemoveSettingButton("", "Remove this measurement", measurement_settings, group))
            
        group.append("divider2", cps.Divider(line=True))
        measurement_settings.append(group)

    
    def settings(self):
        result = [self.flag_count]
        for flag in self.flags:
            result += [flag.measurement_count, flag.category, flag.feature_name, 
                       flag.combination_choice, flag.wants_skip]
            for mg in flag.measurement_settings:
                result += [mg.source_choice, mg.object_name, mg.measurement,
                           mg.wants_minimum, mg.minimum_value,
                           mg.wants_maximum, mg.maximum_value, 
                           mg.rules_directory, mg.rules_file_name]
        return result
    
    def prepare_settings(self, setting_values):
        '''Construct the correct number of flags'''
        flag_count = int(setting_values[0])
        del self.flags[:]
        self.add_flag(can_delete=False)
        while len(self.flags) < flag_count:
            self.add_flag()
            
        setting_values = setting_values[N_FIXED_SETTINGS:]
        for flag in self.flags:
            count = int(setting_values[0])
            # Adding a flag adds the first measurement automatically
            while len(flag.measurement_settings) < count:
                self.add_measurement(flag, can_delete=True)
            setting_values = setting_values[N_FIXED_SETTINGS_PER_FLAG +
                                            count * N_SETTINGS_PER_MEASUREMENT:]
    
    def visible_settings(self):
        def measurement_visibles(m_g):
            if hasattr(m_g, "remover"):
                result = [cps.Divider(line=True)]
            else:
                result = []
            result += [m_g.source_choice]
            
            if m_g.source_choice == S_ALL_OBJECTS or m_g.source_choice == S_AVERAGE_OBJECT:
                result += [m_g.object_name]
            if m_g.source_choice == S_RULES:
                result += [m_g.rules_directory, m_g.rules_file_name]
            else:
                result += [m_g.measurement, m_g.wants_minimum]
                if m_g.wants_minimum.value:
                    result += [m_g.minimum_value]
                result += [m_g.wants_maximum]
                if m_g.wants_maximum.value:
                    result += [m_g.maximum_value]
            if hasattr(m_g, "remover"):
                result += [m_g.remover, cps.Divider(line=True)]
            return result

        def flag_visibles(flag):
            if hasattr(flag, "remover"):
                result = [cps.Divider(line=True),cps.Divider(line=True)]
            else:
                result = []
            result += [flag.category, flag.feature_name, flag.wants_skip]
            if len(flag.measurement_settings) > 1:
                result += [flag.combination_choice]
            for measurement_settings in flag.measurement_settings:
                result += measurement_visibles(measurement_settings)
            result += [flag.add_measurement_button]
            if hasattr(flag, "remover"):
                result += [flag.remover, cps.Divider(line=True),cps.Divider(line=True)]
            return result

        result = []
        for flag in self.flags:
            result += flag_visibles(flag)

        result += [self.add_flag_button]
        return result
    
<<<<<<< HEAD
=======
    def validate_module(self, pipeline):
        '''If using rules, validate them'''
        for flag in self.flags:
            for measurement_setting in flag.measurement_settings:
                if measurement_setting.source_choice == S_RULES:
                    try:
                        rules = self.get_rules(measurement_setting)
                    except Exception, instance:
                        logger.warning("Failed to load rules: %s", str(instance), exc_info=True)
                        raise cps.ValidationError(str(instance),
                                                  measurement_setting.rules_file_name)
                    if not np.all([r.object_name == cpmeas.IMAGE for r in rules.rules]):
                        raise cps.ValidationError("The rules listed in %s describe objects instead of images."%measurement_setting.rules_file_name.value,
                                                    measurement_setting.rules_file_name)
                    rule_features = [r.feature for r in rules.rules]
                    measurement_cols = [c[1] for c in pipeline.get_measurement_columns()]
                    undef_features = list(set(rule_features).difference(measurement_cols))
                    if undef_features:
                        raise cps.ValidationError("The rule described by %s has not been measured earlier in the pipeline."%undef_features[0],
                                                    measurement_setting.rules_file_name)

    def is_interactive(self):
        return False
    
>>>>>>> 119412a6
    def run(self, workspace):
        statistics = [ ("Flag", "Source", "Measurement", "Value","Pass/Fail")]
        for flag in self.flags:
            statistics += self.run_flag(workspace, flag)
        if workspace.frame is not None:
            workspace.display_data.statistics = statistics
        
    def display(self, workspace):
        figure = workspace.create_or_find_figure(title="FlagImage, image cycle #%d"%(
                workspace.measurements.image_set_number),subplots=(1,1))
        figure.subplot_table(0,0, workspace.display_data.statistics,
                             (.25,.25,.25,.125,.125))

    def run_as_data_tool(self, workspace):
        m = workspace.measurements
        assert isinstance(m, cpmeas.Measurements)
        m.is_first_image = True
        image_set_count = m.image_set_count
        for i in range(image_set_count):
            self.run(workspace)
            if workspace.frame is not None:
                img_stats = workspace.display_data.statistics
                if i == 0:
                    statistics = [["Image set"] + list(img_stats[0])]
                statistics += [[str(i+1)] + list(x)
                               for x in img_stats[1:]]
            if i < image_set_count - 1:
                m.next_image_set()
        if workspace.frame is not None and image_set_count > 0:
            import wx
            from wx.grid import Grid, PyGridTableBase, EVT_GRID_LABEL_LEFT_CLICK
            from cellprofiler.gui import get_cp_icon
            
            frame = wx.Frame(workspace.frame, -1, "Flag image results")
            sizer = wx.BoxSizer(wx.VERTICAL)
            frame.SetSizer(sizer)
            grid = Grid(frame, -1)
            sizer.Add(grid, 1, wx.EXPAND)
            #
            # The flag table supplies the statistics to the grid
            # using the grid table interface
            #
            sort_order = np.arange(len(statistics)-1)
            sort_col = [None]
            sort_ascending = [None]
            def on_label_clicked(event):
                col = event.GetCol()
                if sort_col[0] == col:
                    sort_ascending[0] = not sort_ascending[0]
                else:
                    sort_ascending[0] = True
                sort_col[0] = col
                data = [x[col] for x in statistics[1:]]
                try:
                    data = np.array(data,float)
                except ValueError:
                    data = np.array(data)
                if sort_ascending[0]:
                    sort_order[:] = np.lexsort((data,))
                else:
                    sort_order[::-1] = np.lexsort((data,))
                grid.ForceRefresh()
                
            grid.Bind(EVT_GRID_LABEL_LEFT_CLICK, on_label_clicked)
            
            class FlagTable(PyGridTableBase):
                def __init__(self):
                    PyGridTableBase.__init__(self)
                def GetColLabelValue(self, col):
                    if col == sort_col[0]:
                        if sort_ascending[0]:
                            
                            return statistics[0][col]+" v"
                        else:
                            return statistics[0][col]+" ^"
                    return statistics[0][col]
                def GetNumberRows(self):
                    return len(statistics)-1
                def GetNumberCols(self):
                    return len(statistics[0])
                def GetValue(self, row, col):
                    return statistics[sort_order[row]+1][col]
            grid.SetTable(FlagTable())
            frame.Fit()
            max_size = int(wx.SystemSettings.GetMetric(wx.SYS_SCREEN_Y) * 3 / 4)
            if frame.Size[1] > max_size:
                frame.SetSize((frame.Size[0], max_size))
            frame.SetIcon(get_cp_icon())
            frame.Show()
            
        
    def measurement_name(self, flag):
        return "_".join((flag.category.value, flag.feature_name.value))

    def get_rules(self, measurement_group):
        '''Read the rules from a file'''
        rules_file = measurement_group.rules_file_name.value
        rules_directory = measurement_group.rules_directory.get_absolute_path()
        path = os.path.join(rules_directory, rules_file)
        if not os.path.isfile(path):
            raise cps.ValidationError("No such rules file: %s"%path, rules_file)
        else:
            rules = cprules.Rules()
            rules.parse(path)
            return rules

    def run_flag(self, workspace, flag):
        ok, stats = self.eval_measurement(workspace, 
                                          flag.measurement_settings[0])
        statistics = [tuple([self.measurement_name(flag)] + list(stats))]
        for measurement_setting in flag.measurement_settings[1:]:
            ok_1, stats = self.eval_measurement(workspace, measurement_setting)
            statistics += [tuple([self.measurement_name(flag)] + list(stats))]
            if flag.combination_choice == C_ALL:
                ok = ok or ok_1
            elif flag.combination_choice == C_ANY:
                ok = ok and ok_1
            else:
                raise NotImplementedError("Unimplemented combination choice: %s" %
                                          flag.combination_choice.value)
        m = workspace.measurements
        assert isinstance(m, cpmeas.Measurements)
        m.add_image_measurement(self.measurement_name(flag), 0 if ok else 1)
        if (not ok) and flag.wants_skip:
            workspace.disposition = cpw.DISPOSITION_SKIP
        return statistics
        
    def eval_measurement(self, workspace, ms):
        '''Evaluate a measurement
        
        workspace - holds the measurements to be evaluated
        ms - the measurement settings indicating how to evaluate
        
        returns a tuple
           first tuple element is True = pass, False = Fail
           second tuple element has all of the statistics except for the
                        flag name
        '''
        m = workspace.measurements
        assert isinstance(m, cpmeas.Measurements)
        fail = False
        if ms.source_choice == S_IMAGE:
            value = m.get_current_image_measurement(ms.measurement.value)
            min_value = max_value = value
            display_value = str(round(value,3))
            source = cpmeas.IMAGE
        elif ms.source_choice == S_AVERAGE_OBJECT:
            data = m.get_current_measurement(ms.object_name.value,
                                             ms.measurement.value)
            if len(data) == 0:
                min_value = max_value = np.NaN
                fail = True
                display_value = "No objects"
            else:
                min_value = max_value = np.mean(data)
                display_value = str(round(min_value, 3))
            source = "Ave. %s"%ms.object_name.value
        elif ms.source_choice == S_ALL_OBJECTS:
            data = m.get_current_measurement(ms.object_name.value,
                                             ms.measurement.value)
            source = ms.object_name.value
            if len(data) == 0:
                min_value = max_value = np.NaN
                fail = True
                display_value = "No objects"
            else:
                min_value = np.min(data)
                max_value = np.max(data)
                if min_value == max_value:
                    display_value = str(min_value)
                else:
                    display_value = "%.3f - %.3f"%(min_value,max_value)
        elif ms.source_choice == S_RULES:
            rules = self.get_rules(ms)
            scores = rules.score(workspace.measurements)
            #
            # NaN positive scores get - infinity. NaN negative scores get
            # infinity. This means all NaN images get rejected.
            #
            scores[np.isnan(scores[:,0]),0] = -np.Infinity
            scores[np.isnan(scores[:,1]),1] = np.Infinity
            fail = not (scores[:,0] > scores[:,1])
            source = cpmeas.IMAGE
            display_value = "--"
        else:
            raise NotImplementedError("Source choice of %s not implemented" %
                                      ms.source_choice)
        fail = ((ms.source_choice != S_RULES and (fail or
                (ms.wants_minimum.value and 
                 min_value < ms.minimum_value.value) or
                (ms.wants_maximum.value and
                 max_value > ms.maximum_value.value))) or
                (ms.source_choice == S_RULES and fail))
        
        return ((not fail), (source, ms.measurement.value if ms.source_choice != S_RULES else "Rules", display_value, 
                             "Fail" if fail else "Pass"))
    
    def get_measurement_columns(self, pipeline):
        '''Return column definitions for each flag mesurment in the module'''
        return [(cpmeas.IMAGE, self.measurement_name(flag), cpmeas.COLTYPE_INTEGER)
                for flag in self.flags]
    
    def get_categories(self, pipeline, object_name):
        if object_name == cpmeas.IMAGE:
            return [flag.category.value for flag in self.flags]
        return []
    
    def get_measurements(self, pipeline, object_name, category):
        if object_name != cpmeas.IMAGE:
            return []
        return [flag.feature_name.value for flag in self.flags
                if flag.category.value == category]

    def upgrade_settings(self, setting_values, variable_revision_number,
                         module_name, from_matlab):
        if from_matlab and (variable_revision_number == 1 or variable_revision_number == 2):
            
            if variable_revision_number == 1:
                image_name, category, feature_num_or_name, min_value, max_value, \
                      new_or_append, new_name, old_name = setting_values
                measurement_name = '_'.join((category, feature_num_or_name,
                                             image_name))
            elif variable_revision_number == 2:
                image_name, category, feature_num_or_name, scale, min_value, max_value, \
                      new_or_append, new_name, old_name = setting_values
                 
                measurement_name = '_'.join((category, feature_num_or_name,
                                             image_name, scale))
            if min_value == 'No minimum':
                wants_minimum = cps.NO
                min_value = "0"
            else:
                wants_minimum = cps.YES
            if max_value == 'No maximum':
                wants_maximum = cps.NO
                max_value = "1"
            else:
                wants_maximum = cps.YES
            if new_or_append == "Append existing flag":
                logger.warning("CellProfiler 2.0 can't combine flags from multiple FlagImageForQC modules imported from version 1.0")
            
            new_name_split = new_name.find('_')
            if new_name_split == -1:
                flag_category = 'Metadata'
                flag_feature = new_name
            else:
                flag_category = new_name[:new_name_split]
                flag_feature = new_name[new_name_split+1:]
            setting_values = ["1", # of flags in module
                              "1", # of measurements in the flag
                              flag_category,
                              flag_feature,
                              C_ANY, # combination choice
                              S_IMAGE, # measurement source
                              "None", # object name
                              measurement_name,
                              wants_minimum,
                              min_value,
                              wants_maximum,
                              max_value]
            from_matlab = False
            variable_revision_number = 1
            
        if (not from_matlab) and variable_revision_number == 1:
            new_setting_values = [setting_values[0]]
            idx = 1
            for flag_idx in range(int(setting_values[0])):
                new_setting_values += setting_values[idx:idx+4] + [cps.NO]
                meas_count = int(setting_values[idx])
                idx += 4
                for meas_idx in range(meas_count):
                    measurement_source = setting_values[idx]
                    if (measurement_source.startswith("Measurement for all") or
                        measurement_source == "All objects"):
                        measurement_source = S_ALL_OBJECTS
                    elif measurement_source=="Average for objects":
                        measurement_source = S_AVERAGE_OBJECT
                    elif measurement_source=="Image":
                        measurement_source = S_IMAGE
                    new_setting_values += [measurement_source] 
                    new_setting_values += setting_values[(idx+1):(idx+7)]
                    idx += 7
            setting_values = new_setting_values
            variable_revision_number = 2
        
        if (not from_matlab) and variable_revision_number == 2:
            # Added rules
            new_setting_values = [setting_values[0]]
            idx = 1
            for flag_idx in range(int(setting_values[0])):
                new_setting_values += setting_values[idx:idx+N_FIXED_SETTINGS_PER_FLAG]
                meas_count = int(setting_values[idx])
                idx += N_FIXED_SETTINGS_PER_FLAG
                for meas_idx in range(meas_count):
                    measurement_source = setting_values[idx]
                    new_setting_values += [measurement_source]
                    new_setting_values += setting_values[(idx+1):(idx+N_SETTINGS_PER_MEASUREMENT_V2)] + \
                        [cps.DirectoryPath.static_join_string(cps.DEFAULT_INPUT_FOLDER_NAME,"None"), "rules.txt"]
                    idx += N_SETTINGS_PER_MEASUREMENT_V2
            setting_values = new_setting_values
            
            variable_revision_number = 3
            
        return setting_values, variable_revision_number, from_matlab
    <|MERGE_RESOLUTION|>--- conflicted
+++ resolved
@@ -289,9 +289,7 @@
 
         result += [self.add_flag_button]
         return result
-    
-<<<<<<< HEAD
-=======
+
     def validate_module(self, pipeline):
         '''If using rules, validate them'''
         for flag in self.flags:
@@ -313,10 +311,6 @@
                         raise cps.ValidationError("The rule described by %s has not been measured earlier in the pipeline."%undef_features[0],
                                                     measurement_setting.rules_file_name)
 
-    def is_interactive(self):
-        return False
-    
->>>>>>> 119412a6
     def run(self, workspace):
         statistics = [ ("Flag", "Source", "Measurement", "Value","Pass/Fail")]
         for flag in self.flags:
